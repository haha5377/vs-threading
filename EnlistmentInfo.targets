--- conflicted
+++ resolved
@@ -2,45 +2,5 @@
 <Project ToolsVersion="dogfood" DefaultTargets="Build" xmlns="http://schemas.microsoft.com/developer/msbuild/2003">
   <PropertyGroup>
     <MSBuildAllProjects>$(MSBuildAllProjects);$(MSBuildThisFileFullPath)</MSBuildAllProjects>
-
-    <DistinguishingFactor Condition=" '$(TargetFrameworkProfile)' != '' ">.$(TargetFrameworkProfile)</DistinguishingFactor>
-    <OutputPath Condition=" '$(TargetFrameworkProfile)' != '' ">$(OutputPath)\$(TargetFrameworkProfile)\</OutputPath>
   </PropertyGroup>
-<<<<<<< HEAD
-
-  <Import Project="$(VSToolsDeRazzlePath)Common.targets"/>
-
-  <ItemDefinitionGroup>
-    <FilesToSign Condition=" '$(DevDivProjectType)' == 'product' ">
-      <Authenticode>MicrosoftSHA2</Authenticode>
-      <StrongName>StrongName</StrongName>
-    </FilesToSign>
-    <FilesToSign Condition=" '$(DevDivProjectType)' == 'vsix' ">
-      <Authenticode>vsix</Authenticode>
-    </FilesToSign>
-
-    <FilesToLocalize>
-      <Languages>$(VS)</Languages>
-      <ProjectFile>$(MSBuildThisFileFullPath)</ProjectFile>
-      <HasLceComments>true</HasLceComments>
-      <LciCommentFile>$(MSBuildThisFileDirectory)\loc\lci\$(TargetName)$(DistinguishingFactor)$(TargetExt).lci</LciCommentFile>
-      <TranslationFile>$(MSBuildThisFileDirectory)\loc\lcl\{Lang}\$(TargetName)$(DistinguishingFactor)$(TargetExt).lcl</TranslationFile>
-    </FilesToLocalize>
-  </ItemDefinitionGroup>
-
-  <ItemGroup Condition=" '$(Nonshipping)' != 'true' ">
-    <FilesToSign Include="$(TargetPath)" Condition=" '$(DevDivProjectType)' == 'product' " />
-    <FilesToSign Include="$(TargetDir)$(TargetName).vsix" Condition=" '$(DevDivProjectType)' == 'vsix' " />
-
-    <FilesToLocalize Include="$(TargetPath)" Condition=" '$(LocalizeOutputAssembly)' == 'true' " />
-  </ItemGroup>
-
-  <!-- Add the satellite resource assemblies to be signed. Time this such that localization has already done its work. -->
-  <Target Name="CollectFilesToSign" BeforeTargets="SignFiles" Condition=" '$(Nonshipping)' != 'true' ">
-    <ItemGroup>
-      <FilesToSign Include="$(OutDir)Localize\*\$(TargetName).resources$(TargetExt)" />
-    </ItemGroup>
-  </Target>
-=======
->>>>>>> 34457c0a
 </Project>