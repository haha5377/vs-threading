﻿<?xml version="1.0" encoding="utf-8"?>
<Project ToolsVersion="4.0" DefaultTargets="Build" xmlns="http://schemas.microsoft.com/developer/msbuild/2003">
  <PropertyGroup Label="Globals">
    <DevDivProjectType>UnitTest</DevDivProjectType>
  </PropertyGroup>
  <Import Project="$([MSBuild]::GetDirectoryNameOfFileAbove($(MSBuildProjectDirectory), EnlistmentInfo.props))\EnlistmentInfo.props" Condition=" '$([MSBuild]::GetDirectoryNameOfFileAbove($(MSBuildProjectDirectory), EnlistmentInfo.props))' != '' " />
  <PropertyGroup>
    <Configuration Condition=" '$(Configuration)' == '' ">Debug</Configuration>
    <Platform Condition=" '$(Platform)' == '' ">AnyCPU</Platform>
    <ProjectGuid>{7B8BF2E6-7D7B-4F4E-B1A4-B08312F6294F}</ProjectGuid>
    <OutputType>Library</OutputType>
    <AppDesignerFolder>Properties</AppDesignerFolder>
    <RootNamespace>Microsoft.VisualStudio.Threading.Tests</RootNamespace>
    <AssemblyName>Microsoft.VisualStudio.Threading.Tests</AssemblyName>
    <TargetFrameworkVersion>v4.5</TargetFrameworkVersion>
    <FileAlignment>512</FileAlignment>
    <ProjectTypeGuids>{3AC096D0-A1C2-E12C-1390-A8335801FDAB};{FAE04EC0-301F-11D3-BF4B-00C04F79EFBC}</ProjectTypeGuids>
    <VisualStudioVersion Condition="'$(VisualStudioVersion)' == ''">10.0</VisualStudioVersion>
    <VSToolsPath Condition="'$(VSToolsPath)' == ''">$(MSBuildExtensionsPath32)\Microsoft\VisualStudio\v$(VisualStudioVersion)</VSToolsPath>
    <ReferencePath>$(ProgramFiles)\Common Files\microsoft shared\VSTT\$(VisualStudioVersion)\UITestExtensionPackages</ReferencePath>
    <IsCodedUITest>False</IsCodedUITest>
    <TestProjectType>UnitTest</TestProjectType>
    <TargetFrameworkProfile />
  </PropertyGroup>
  <PropertyGroup Condition=" '$(Configuration)|$(Platform)' == 'Debug|AnyCPU' ">
    <DebugSymbols>true</DebugSymbols>
    <DebugType>full</DebugType>
    <Optimize>false</Optimize>
    <OutputPath>bin\Debug\</OutputPath>
    <DefineConstants>DEBUG;TRACE</DefineConstants>
    <ErrorReport>prompt</ErrorReport>
    <WarningLevel>4</WarningLevel>
    <AllowUnsafeBlocks>true</AllowUnsafeBlocks>
    <CodeAnalysisRuleSet>Microsoft.VisualStudio.Threading.Tests.ruleset</CodeAnalysisRuleSet>
  </PropertyGroup>
  <PropertyGroup Condition=" '$(Configuration)|$(Platform)' == 'Release|AnyCPU' ">
    <DebugType>pdbonly</DebugType>
    <Optimize>true</Optimize>
    <OutputPath>bin\Release\</OutputPath>
    <DefineConstants>TRACE</DefineConstants>
    <ErrorReport>prompt</ErrorReport>
    <WarningLevel>4</WarningLevel>
    <AllowUnsafeBlocks>true</AllowUnsafeBlocks>
    <CodeAnalysisRuleSet>Microsoft.VisualStudio.Threading.Tests.ruleset</CodeAnalysisRuleSet>
  </PropertyGroup>
  <ItemGroup>
    <Reference Include="Microsoft.VisualStudio.Validation, Version=14.0.0.0, Culture=neutral, PublicKeyToken=b03f5f7f11d50a3a, processorArchitecture=MSIL">
      <HintPath>..\packages\Microsoft.VisualStudio.Validation.14.0.50401-pre\lib\net45\Microsoft.VisualStudio.Validation.dll</HintPath>
      <Private>True</Private>
    </Reference>
    <Reference Include="System" />
    <Reference Include="System.Configuration" />
    <Reference Include="System.XML" />
    <Reference Include="System.Xml.Linq" />
    <Reference Include="WindowsBase" />
  </ItemGroup>
  <Choose>
    <When Condition="('$(VisualStudioVersion)' == '10.0' or '$(VisualStudioVersion)' == '') and '$(TargetFrameworkVersion)' == 'v3.5'">
      <ItemGroup>
        <Reference Include="Microsoft.VisualStudio.QualityTools.UnitTestFramework, Version=10.1.0.0, Culture=neutral, PublicKeyToken=b03f5f7f11d50a3a, processorArchitecture=MSIL" />
      </ItemGroup>
    </When>
    <Otherwise>
      <ItemGroup>
        <Reference Include="Microsoft.VisualStudio.QualityTools.UnitTestFramework" />
      </ItemGroup>
    </Otherwise>
  </Choose>
  <ItemGroup>
    <Compile Include="..\Microsoft.VisualStudio.Threading\InternalUtilities.cs">
      <Link>InternalUtilities.cs</Link>
    </Compile>
    <Compile Include="..\Microsoft.VisualStudio.Threading\ListOfOftenOne.cs">
      <Link>ListOfOftenOne.cs</Link>
    </Compile>
    <Compile Include="..\Microsoft.VisualStudio.Threading\RollingLog.cs">
      <Link>RollingLog.cs</Link>
    </Compile>
    <Compile Include="..\Microsoft.VisualStudio.Threading\WeakKeyDictionary.cs">
      <Link>WeakKeyDictionary.cs</Link>
    </Compile>
    <Compile Include="AsyncAutoResetEventTests.cs" />
    <Compile Include="AsyncBarrierTests.cs" />
    <Compile Include="AsyncCountdownEventTests.cs" />
    <Compile Include="AsyncLazyTests.cs" />
    <Compile Include="AsyncLocalTests.cs" />
    <Compile Include="DelegatingJoinableTaskFactoryTests.cs" />
    <Compile Include="InternalUtilitiesTests.cs" />
    <Compile Include="JoinableTaskAndAsyncReaderWriterLockTests.cs" />
    <Compile Include="JoinableTaskCollectionTests.cs" />
    <Compile Include="JoinableTaskContextNodeTests.cs" />
    <Compile Include="JoinableTaskContextTests.cs" />
    <Compile Include="JoinableTaskTestBase.cs" />
    <Compile Include="JoinableTaskTests.cs" />
    <Compile Include="AsyncQueueTests.cs" />
    <Compile Include="AsyncSemaphoreTests.cs" />
    <Compile Include="AsyncManualResetEventTests.cs" />
    <Compile Include="AsyncReaderWriterLockTests.cs" />
    <Compile Include="AsyncReaderWriterResourceLockTests.cs" />
    <Compile Include="AwaitExtensionsTests.cs" />
    <Compile Include="ListOfOftenOneTests.cs" />
    <Compile Include="ProgressWithCompletionTests.cs" />
    <Compile Include="RollingLogTests.cs" />
    <Compile Include="TestBase.cs" />
    <Compile Include="TplExtensionsTests.cs" />
    <Compile Include="TestUtilitiesTests.cs" />
    <Compile Include="TestUtilities.cs" />
    <Compile Include="ThreadingToolsTests.cs" />
    <Compile Include="ValidityTests.cs" />
    <Compile Include="WeakKeyDictionaryTests.cs" />
  </ItemGroup>
  <ItemGroup>
    <ProjectReference Include="..\Microsoft.VisualStudio.Threading\Microsoft.VisualStudio.Threading.csproj">
      <Project>{2c0dffbd-49c8-4f12-a964-e3096ad4c7f4}</Project>
      <Name>Microsoft.VisualStudio.Threading</Name>
    </ProjectReference>
  </ItemGroup>
  <ItemGroup>
    <Folder Include="Properties\" />
  </ItemGroup>
  <ItemGroup>
<<<<<<< HEAD
    <None Include="Microsoft.VisualStudio.Threading.Tests.ruleset" />
=======
    <None Include="App.config" />
>>>>>>> ac426a20
    <None Include="packages.config" />
  </ItemGroup>
  <ItemGroup>
    <Analyzer Include="..\packages\StyleCop.Analyzers.1.0.0-alpha005\tools\analyzers\StyleCop.Analyzers.dll" />
  </ItemGroup>
  <Choose>
    <When Condition="'$(VisualStudioVersion)' == '10.0' And '$(IsCodedUITest)' == 'True'">
      <ItemGroup>
        <Reference Include="Microsoft.VisualStudio.QualityTools.CodedUITestFramework, Version=10.0.0.0, Culture=neutral, PublicKeyToken=b03f5f7f11d50a3a, processorArchitecture=MSIL">
          <Private>False</Private>
        </Reference>
        <Reference Include="Microsoft.VisualStudio.TestTools.UITest.Common, Version=10.0.0.0, Culture=neutral, PublicKeyToken=b03f5f7f11d50a3a, processorArchitecture=MSIL">
          <Private>False</Private>
        </Reference>
        <Reference Include="Microsoft.VisualStudio.TestTools.UITest.Extension, Version=10.0.0.0, Culture=neutral, PublicKeyToken=b03f5f7f11d50a3a, processorArchitecture=MSIL">
          <Private>False</Private>
        </Reference>
        <Reference Include="Microsoft.VisualStudio.TestTools.UITesting, Version=10.0.0.0, Culture=neutral, PublicKeyToken=b03f5f7f11d50a3a, processorArchitecture=MSIL">
          <Private>False</Private>
        </Reference>
      </ItemGroup>
    </When>
  </Choose>
  <Import Project="$([MSBuild]::GetDirectoryNameOfFileAbove($(MSBuildProjectDirectory), EnlistmentInfo.targets))\EnlistmentInfo.targets" Condition=" '$([MSBuild]::GetDirectoryNameOfFileAbove($(MSBuildProjectDirectory), EnlistmentInfo.targets))' != '' " />
</Project><|MERGE_RESOLUTION|>--- conflicted
+++ resolved
@@ -119,11 +119,8 @@
     <Folder Include="Properties\" />
   </ItemGroup>
   <ItemGroup>
-<<<<<<< HEAD
+    <None Include="App.config" />
     <None Include="Microsoft.VisualStudio.Threading.Tests.ruleset" />
-=======
-    <None Include="App.config" />
->>>>>>> ac426a20
     <None Include="packages.config" />
   </ItemGroup>
   <ItemGroup>
