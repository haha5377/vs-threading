﻿namespace Microsoft.VisualStudio.Threading.Tests {
	using System;
	using System.Collections.Concurrent;
	using System.Collections.Generic;
	using System.Diagnostics;
	using System.Linq;
	using System.Reflection;
	using System.Text;
	using System.Threading;
	using System.Threading.Tasks;
	using System.Windows.Threading;
	using System.Xml.Linq;
	using Microsoft.VisualStudio.TestTools.UnitTesting;

	[TestClass]
	public class JoinableTaskTests : JoinableTaskTestBase {
		protected override JoinableTaskContext CreateJoinableTaskContext() {
			return new DerivedJoinableTaskContext();
		}

		[TestMethod]
		public void RunFuncOfTaskSTA() {
			this.RunFuncOfTaskHelper();
		}

		[TestMethod]
		public void RunFuncOfTaskMTA() {
			Task.Run(() => RunFuncOfTaskHelper()).Wait();
		}

		[TestMethod]
		public void RunFuncOfTaskOfTSTA() {
			RunFuncOfTaskOfTHelper();
		}

		[TestMethod]
		public void RunFuncOfTaskOfTMTA() {
			Task.Run(() => RunFuncOfTaskOfTHelper()).GetAwaiter().GetResult();
		}

		[TestMethod, Timeout(TestTimeout)]
		public void LeaveAndReturnToSTA() {
			var fullyCompleted = false;
			this.asyncPump.Run(async delegate {
				Assert.AreSame(this.originalThread, Thread.CurrentThread);

				await TaskScheduler.Default;
				Assert.AreNotSame(this.originalThread, Thread.CurrentThread);

				await this.asyncPump.SwitchToMainThreadAsync();
				Assert.AreSame(this.originalThread, Thread.CurrentThread);
				fullyCompleted = true;
			});
			Assert.IsTrue(fullyCompleted);
		}

		[TestMethod, Timeout(TestTimeout)]
		public void SwitchToMainThreadDoesNotYieldWhenAlreadyOnMainThread() {
			Assert.IsTrue(this.asyncPump.SwitchToMainThreadAsync().GetAwaiter().IsCompleted, "Yield occurred even when already on UI thread.");
		}

		[TestMethod, Timeout(TestTimeout)]
		public void SwitchToMainThreadYieldsWhenOffMainThread() {
			Task.Run(
				() => Assert.IsFalse(this.asyncPump.SwitchToMainThreadAsync().GetAwaiter().IsCompleted, "Yield did not occur when off Main thread."))
				.GetAwaiter().GetResult();
		}

		[TestMethod, Timeout(TestTimeout)]
		public void SwitchToMainThreadAsyncContributesToHangReportsAndCollections() {
			var mainThreadRequestPended = new ManualResetEventSlim();
			var frame = new DispatcherFrame();
			Exception delegateFailure = null;

			Task.Run(delegate {
				var awaiter = this.asyncPump.SwitchToMainThreadAsync().GetAwaiter();
				awaiter.OnCompleted(delegate {
					try {
						Assert.AreSame(this.originalThread, Thread.CurrentThread);
					} catch (Exception ex) {
						delegateFailure = ex;
					} finally {
						frame.Continue = false;
					}
				});
				mainThreadRequestPended.Set();
			});

			Assert.IsTrue(mainThreadRequestPended.Wait(TestTimeout));

			// Verify here that pendingTasks includes one task.
			Assert.AreEqual(1, this.GetPendingTasksCount());
			Assert.AreEqual(1, this.joinableCollection.Count());

			// Now let the request proceed through.
			Dispatcher.PushFrame(frame);

			Assert.AreEqual(0, this.GetPendingTasksCount());
			Assert.AreEqual(0, this.joinableCollection.Count());

			if (delegateFailure != null) {
				throw new TargetInvocationException(delegateFailure);
			}
		}

		[TestMethod, Timeout(TestTimeout)]
		public void SwitchToMainThreadAsyncWithinCompleteTaskGetsNewTask() {
			// For this test, the JoinableTaskFactory we use shouldn't have its own collection.
			// This is important for hitting the code path that was buggy before this test was written.
			this.joinableCollection = null;
			this.asyncPump = new DerivedJoinableTaskFactory(this.context);

			var frame = new DispatcherFrame();
			var outerTaskCompleted = new AsyncManualResetEvent();
			Task innerTask = null;
			this.asyncPump.RunAsync(delegate {
				innerTask = Task.Run(async delegate {
					await outerTaskCompleted;

					// This thread transition runs within the context of a completed task.
					// In this transition, the JoinableTaskFactory should create a new, incompleted
					// task to represent the transition.
					// This is verified by our DerivedJoinableTaskFactory which will throw if
					// the task has already completed.
					await this.asyncPump.SwitchToMainThreadAsync();
				});

				return TplExtensions.CompletedTask;
			});
			outerTaskCompleted.SetAsync();

			innerTask.ContinueWith(_ => frame.Continue = false);

			// Now let the request proceed through.
			Dispatcher.PushFrame(frame);

			innerTask.Wait(); // rethrow exceptions
		}

		[TestMethod, Timeout(TestTimeout)]
		public void SwitchToMainThreadAsyncTwiceRemainsInJoinableCollection() {
			((DerivedJoinableTaskFactory)this.asyncPump).AssumeConcurrentUse = true;
			var mainThreadRequestPended = new ManualResetEventSlim();
			var frame = new DispatcherFrame();
			Exception delegateFailure = null;

			Task.Run(delegate {
				this.asyncPump.RunAsync(
					delegate {
						var awaiter = this.asyncPump.SwitchToMainThreadAsync().GetAwaiter();
						awaiter.OnCompleted(
							delegate {
								try {
									Assert.AreSame(this.originalThread, Thread.CurrentThread);
								} catch (Exception ex) {
									delegateFailure = ex;
								} finally {
									frame.Continue = false;
								}
							});
						awaiter.OnCompleted(
							delegate {
								try {
									Assert.AreSame(this.originalThread, Thread.CurrentThread);
								} catch (Exception ex) {
									delegateFailure = ex;
								} finally {
									frame.Continue = false;
								}
							});
						return TplExtensions.CompletedTask;
					});
				mainThreadRequestPended.Set();
			});

			Assert.IsTrue(mainThreadRequestPended.Wait(TestTimeout));

			// Verify here that pendingTasks includes one task.
			Assert.AreEqual(1, ((DerivedJoinableTaskFactory)this.asyncPump).TransitioningTasksCount);

			// Now let the request proceed through.
			Dispatcher.PushFrame(frame);
			frame.Continue = true; // reset for next time

			// Verify here that pendingTasks includes one task.
			Assert.AreEqual(1, ((DerivedJoinableTaskFactory)this.asyncPump).TransitioningTasksCount);

			// Now let the request proceed through.
			Dispatcher.PushFrame(frame);

			Assert.AreEqual(0, ((DerivedJoinableTaskFactory)this.asyncPump).TransitioningTasksCount);

			if (delegateFailure != null) {
				throw new TargetInvocationException(delegateFailure);
			}
		}

		[TestMethod, Timeout(TestTimeout)]
		public void SwitchToMainThreadAsyncTransitionsCanSeeAsyncLocals() {
			var mainThreadRequestPended = new ManualResetEventSlim();
			var frame = new DispatcherFrame();
			Exception delegateFailure = null;

			var asyncLocal = new AsyncLocal<object>();
			var asyncLocalValue = new object();

			// The point of this test is to verify that the transitioning/transitioned
			// methods on the JoinableTaskFactory can see into the AsyncLocal<T>.Value
			// as defined in the context that is requesting the transition.
			// The ProjectLockService depends on this behavior to identify UI thread
			// requestors that hold a project lock, on both sides of the transition.
			((DerivedJoinableTaskFactory)this.asyncPump).TransitioningToMainThreadCallback =
				jt => { Assert.AreSame(asyncLocalValue, asyncLocal.Value); };
			((DerivedJoinableTaskFactory)this.asyncPump).TransitionedToMainThreadCallback =
				jt => { Assert.AreSame(asyncLocalValue, asyncLocal.Value); };

			Task.Run(delegate {
				asyncLocal.Value = asyncLocalValue;
				var awaiter = this.asyncPump.SwitchToMainThreadAsync().GetAwaiter();
				awaiter.OnCompleted(delegate {
					try {
						Assert.AreSame(this.originalThread, Thread.CurrentThread);
						Assert.AreSame(asyncLocalValue, asyncLocal.Value);
					} catch (Exception ex) {
						delegateFailure = ex;
					} finally {
						frame.Continue = false;
					}
				});
				mainThreadRequestPended.Set();
			});

			Assert.IsTrue(mainThreadRequestPended.Wait(TestTimeout));

			// Now let the request proceed through.
			Dispatcher.PushFrame(frame);

			if (delegateFailure != null) {
				throw new TargetInvocationException(delegateFailure);
			}
		}

		[TestMethod, Timeout(TestTimeout)]
		public void SwitchToMainThreadCancellable() {
			var task = Task.Run(async delegate {
				var cts = new CancellationTokenSource(AsyncDelay);
				try {
					await this.asyncPump.SwitchToMainThreadAsync(cts.Token);
					Assert.Fail("Expected OperationCanceledException not thrown.");
				} catch (OperationCanceledException) {
				}

				Assert.AreNotSame(this.originalThread, Thread.CurrentThread);
			});

			Assert.IsTrue(task.Wait(TestTimeout), "Test timed out.");
		}

		[TestMethod, Timeout(TestTimeout)]
		public void SwitchToMainThreadCancellableWithinRun() {
			var endTestTokenSource = new CancellationTokenSource(AsyncDelay);
			try {
				this.asyncPump.Run(delegate {
					using (this.context.SuppressRelevance()) {
						return Task.Run(async delegate {
							await this.asyncPump.SwitchToMainThreadAsync(endTestTokenSource.Token);
						});
					}
				});
				Assert.Fail("Expected OperationCanceledException not thrown.");
			} catch (OperationCanceledException) {
			}
		}

		[TestMethod, Timeout(TestTimeout)]
		public void SwitchToSTADoesNotCauseUnrelatedReentrancy() {
			var frame = new DispatcherFrame();

			var uiThreadNowBusy = new TaskCompletionSource<object>();
			bool contenderHasReachedUIThread = false;

			var backgroundContender = Task.Run(async delegate {
				await uiThreadNowBusy.Task;
				await this.asyncPump.SwitchToMainThreadAsync();
				Assert.AreSame(this.originalThread, Thread.CurrentThread);
				contenderHasReachedUIThread = true;
				frame.Continue = false;
			});

			this.asyncPump.Run(async delegate {
				uiThreadNowBusy.SetResult(null);
				Assert.AreSame(this.originalThread, Thread.CurrentThread);

				await TaskScheduler.Default;
				Assert.AreNotSame(this.originalThread, Thread.CurrentThread);
				await Task.Delay(AsyncDelay); // allow ample time for the background contender to re-enter the STA thread if it's possible (we don't want it to be).

				await this.asyncPump.SwitchToMainThreadAsync();
				Assert.AreSame(this.originalThread, Thread.CurrentThread);
				Assert.IsFalse(contenderHasReachedUIThread, "The contender managed to get to the STA thread while other work was on it.");
			});

			// Pump messages until everything's done.
			Dispatcher.PushFrame(frame);

			Assert.IsTrue(backgroundContender.Wait(AsyncDelay), "Background contender never reached the UI thread.");
		}

		[TestMethod, Timeout(TestTimeout)]
		public void SwitchToSTASucceedsForRelevantWork() {
			this.asyncPump.Run(async delegate {
				var backgroundContender = Task.Run(async delegate {
					await this.asyncPump.SwitchToMainThreadAsync();
					Assert.AreSame(this.originalThread, Thread.CurrentThread);
				});

				Assert.AreSame(this.originalThread, Thread.CurrentThread);

				await TaskScheduler.Default;
				Assert.AreNotSame(this.originalThread, Thread.CurrentThread);

				// We can't complete until this seemingly unrelated work completes.
				// This shouldn't deadlock because this synchronous operation kicked off
				// the operation to begin with.
				await backgroundContender;

				await this.asyncPump.SwitchToMainThreadAsync();
				Assert.AreSame(this.originalThread, Thread.CurrentThread);
			});
		}

		[TestMethod, Timeout(TestTimeout)]
		public void SwitchToSTASucceedsForDependentWork() {
			var uiThreadNowBusy = new TaskCompletionSource<object>();
			var backgroundContenderCompletedRelevantUIWork = new TaskCompletionSource<object>();
			var backgroundInvitationReverted = new TaskCompletionSource<object>();
			bool syncUIOperationCompleted = false;

			var backgroundContender = Task.Run(async delegate {
				await uiThreadNowBusy.Task;
				await this.asyncPump.SwitchToMainThreadAsync();
				Assert.AreSame(this.originalThread, Thread.CurrentThread);

				// Release, then reacquire the STA a couple of different ways
				// to verify that even after the invitation has been extended
				// to join the STA thread we can leave and revisit.
				await this.asyncPump.SwitchToMainThreadAsync();
				Assert.AreSame(this.originalThread, Thread.CurrentThread);
				await Task.Yield();
				Assert.AreSame(this.originalThread, Thread.CurrentThread);

				// Now complete the task that the synchronous work is waiting before reverting their invitation.
				backgroundContenderCompletedRelevantUIWork.SetResult(null);

				// Temporarily get off UI thread until the UI thread has rescinded offer to lend its time.
				// In so doing, once the task we're waiting on has completed, we'll be scheduled to return using
				// the current synchronization context, which because we switched to the main thread earlier
				// and have not yet switched off, will mean our continuation won't execute until the UI thread
				// becomes available (without any reentrancy).
				await backgroundInvitationReverted.Task;

				// We should now be on the UI thread (and the Run delegate below should have altogether completd.)
				Assert.AreSame(this.originalThread, Thread.CurrentThread);
				Assert.IsTrue(syncUIOperationCompleted); // should be true because continuation needs same thread that this is set on.
			});

			this.asyncPump.Run(async delegate {
				uiThreadNowBusy.SetResult(null);
				Assert.AreSame(this.originalThread, Thread.CurrentThread);

				await TaskScheduler.Default;
				Assert.AreNotSame(this.originalThread, Thread.CurrentThread);

				using (this.joinableCollection.Join()) { // invite the work to re-enter our synchronous work on the STA thread.
					await backgroundContenderCompletedRelevantUIWork.Task; // we can't complete until this seemingly unrelated work completes.
				} // stop inviting more work from background thread.

				await this.asyncPump.SwitchToMainThreadAsync();
				var nowait = backgroundInvitationReverted.SetAsync();
				Assert.AreSame(this.originalThread, Thread.CurrentThread);
				syncUIOperationCompleted = true;

				using (this.joinableCollection.Join()) {
					// Since this background task finishes on the UI thread, we need to ensure
					// it can get on it.
					await backgroundContender;
				}
			});
		}

		[TestMethod, Timeout(TestTimeout)]
		public void TransitionToMainThreadNotRaisedWhenAlreadyOnMainThread() {
			var factory = (DerivedJoinableTaskFactory)this.asyncPump;

			factory.Run(async delegate {
				// Switch to main thread when we're already there.
				await factory.SwitchToMainThreadAsync();
				Assert.AreEqual(0, factory.TransitioningToMainThreadHitCount, "No transition expected since we're already on the main thread.");
				Assert.AreEqual(0, factory.TransitionedToMainThreadHitCount, "No transition expected since we're already on the main thread.");

				// While on the main thread, await something that executes on a background thread.
				await Task.Run(delegate {
					Assert.AreEqual(0, factory.TransitioningToMainThreadHitCount, "No transition expected when moving off the main thread.");
					Assert.AreEqual(0, factory.TransitionedToMainThreadHitCount, "No transition expected when moving off the main thread.");
				});
				Assert.AreEqual(0, factory.TransitioningToMainThreadHitCount, "No transition expected since the main thread was ultimately blocked for this job.");
				Assert.AreEqual(0, factory.TransitionedToMainThreadHitCount, "No transition expected since the main thread was ultimately blocked for this job.");

				// Now switch explicitly to a threadpool thread.
				await TaskScheduler.Default;
				Assert.AreEqual(0, factory.TransitioningToMainThreadHitCount, "No transition expected when moving off the main thread.");
				Assert.AreEqual(0, factory.TransitionedToMainThreadHitCount, "No transition expected when moving off the main thread.");

				// Now switch back to the main thread.
				await factory.SwitchToMainThreadAsync();
				Assert.AreEqual(0, factory.TransitioningToMainThreadHitCount, "No transition expected because the main thread was ultimately blocked for this job.");
				Assert.AreEqual(0, factory.TransitionedToMainThreadHitCount, "No transition expected because the main thread was ultimately blocked for this job.");
			});
		}

		[TestMethod, Timeout(TestTimeout)]
		public void TransitionToMainThreadRaisedWhenSwitchingToMainThread() {
			var factory = (DerivedJoinableTaskFactory)this.asyncPump;

			var joinableTask = factory.RunAsync(async delegate {
				// Switch to main thread when we're already there.
				await factory.SwitchToMainThreadAsync();
				Assert.AreEqual(0, factory.TransitioningToMainThreadHitCount, "No transition expected since we're already on the main thread.");
				Assert.AreEqual(0, factory.TransitionedToMainThreadHitCount, "No transition expected since we're already on the main thread.");

				// While on the main thread, await something that executes on a background thread.
				await Task.Run(delegate {
					Assert.AreEqual(0, factory.TransitioningToMainThreadHitCount, "No transition expected when moving off the main thread.");
					Assert.AreEqual(0, factory.TransitionedToMainThreadHitCount, "No transition expected when moving off the main thread.");
				});
				Assert.AreEqual(1, factory.TransitioningToMainThreadHitCount, "Reacquisition of main thread should have raised transition events.");
				Assert.AreEqual(1, factory.TransitionedToMainThreadHitCount, "Reacquisition of main thread should have raised transition events.");

				// Now switch explicitly to a threadpool thread.
				await TaskScheduler.Default;
				Assert.AreEqual(1, factory.TransitioningToMainThreadHitCount, "No transition expected when moving off the main thread.");
				Assert.AreEqual(1, factory.TransitionedToMainThreadHitCount, "No transition expected when moving off the main thread.");

				// Now switch back to the main thread.
				await factory.SwitchToMainThreadAsync();
				Assert.AreEqual(2, factory.TransitioningToMainThreadHitCount, "Reacquisition of main thread should have raised transition events.");
				Assert.AreEqual(2, factory.TransitionedToMainThreadHitCount, "Reacquisition of main thread should have raised transition events.");
			});

			// Simulate the UI thread just pumping ordinary messages
			var frame = new DispatcherFrame();
			joinableTask.Task.ContinueWith(_ => frame.Continue = false, CancellationToken.None, TaskContinuationOptions.ExecuteSynchronously, TaskScheduler.Default);
			Dispatcher.PushFrame(frame);
			joinableTask.Join(); // Throw exceptions thrown by the async task.
		}

		[TestMethod, Timeout(TestTimeout)]
		public void RunSynchronouslyNestedNoJoins() {
			bool outerCompleted = false, innerCompleted = false;
			this.asyncPump.Run(async delegate {
				Assert.AreSame(this.originalThread, Thread.CurrentThread);
				await Task.Yield();
				Assert.AreSame(this.originalThread, Thread.CurrentThread);

				await Task.Run(async delegate {
					await this.asyncPump.SwitchToMainThreadAsync();
					Assert.AreSame(this.originalThread, Thread.CurrentThread);
				});

				this.asyncPump.Run(async delegate {
					Assert.AreSame(this.originalThread, Thread.CurrentThread);
					await Task.Yield();
					Assert.AreSame(this.originalThread, Thread.CurrentThread);

					await Task.Run(async delegate {
						await this.asyncPump.SwitchToMainThreadAsync();
						Assert.AreSame(this.originalThread, Thread.CurrentThread);
					});

					Assert.AreSame(this.originalThread, Thread.CurrentThread);
					innerCompleted = true;
				});

				await Task.Yield();
				Assert.AreSame(this.originalThread, Thread.CurrentThread);
				outerCompleted = true;
			});

			Assert.IsTrue(innerCompleted, "Nested Run did not complete.");
			Assert.IsTrue(outerCompleted, "Outer Run did not complete.");
		}

		[TestMethod, Timeout(TestTimeout + AsyncDelay * 4)]
		public void RunSynchronouslyNestedWithJoins() {
			bool outerCompleted = false, innerCompleted = false;

			this.asyncPump.Run(async delegate {
				Assert.AreSame(this.originalThread, Thread.CurrentThread);
				await Task.Yield();
				Assert.AreSame(this.originalThread, Thread.CurrentThread);

				await this.TestReentrancyOfUnrelatedDependentWork();
				Assert.AreSame(this.originalThread, Thread.CurrentThread);

				await Task.Run(async delegate {
					await this.asyncPump.SwitchToMainThreadAsync();
					Assert.AreSame(this.originalThread, Thread.CurrentThread);
				});

				await this.TestReentrancyOfUnrelatedDependentWork();
				Assert.AreSame(this.originalThread, Thread.CurrentThread);

				this.asyncPump.Run(async delegate {
					Assert.AreSame(this.originalThread, Thread.CurrentThread);
					await Task.Yield();
					Assert.AreSame(this.originalThread, Thread.CurrentThread);

					await this.TestReentrancyOfUnrelatedDependentWork();
					Assert.AreSame(this.originalThread, Thread.CurrentThread);

					await Task.Run(async delegate {
						await this.asyncPump.SwitchToMainThreadAsync();
						Assert.AreSame(this.originalThread, Thread.CurrentThread);
					});

					await this.TestReentrancyOfUnrelatedDependentWork();
					Assert.AreSame(this.originalThread, Thread.CurrentThread);

					Assert.AreSame(this.originalThread, Thread.CurrentThread);
					innerCompleted = true;
				});

				await Task.Yield();
				Assert.AreSame(this.originalThread, Thread.CurrentThread);
				outerCompleted = true;
			});

			Assert.IsTrue(innerCompleted, "Nested Run did not complete.");
			Assert.IsTrue(outerCompleted, "Outer Run did not complete.");
		}

		[TestMethod, Timeout(TestTimeout)]
		public void RunSynchronouslyOffMainThreadRequiresJoinToReenterMainThreadForSameAsyncPumpInstance() {
			var task = Task.Run(delegate {
				this.asyncPump.Run(async delegate {
					await this.asyncPump.SwitchToMainThreadAsync();
					Assert.AreSame(this.originalThread, Thread.CurrentThread, "We're not on the Main thread!");
				});
			});

			this.asyncPump.Run(async delegate {
				// Even though it's all the same instance of AsyncPump,
				// unrelated work (work not spun off from this block) must still be 
				// Joined in order to execute here.
				Assert.AreNotSame(task, await Task.WhenAny(task, Task.Delay(AsyncDelay / 2)), "The unrelated main thread work completed before the Main thread was joined.");
				using (this.joinableCollection.Join()) {
					PrintActiveTasksReport();
					await task;
				}
			});
		}

		[TestMethod, Timeout(TestTimeout)]
		public void RunSynchronouslyOffMainThreadRequiresJoinToReenterMainThreadForDifferentAsyncPumpInstance() {
			var otherCollection = this.context.CreateCollection();
			var otherAsyncPump = this.context.CreateFactory(otherCollection);
			var task = Task.Run(delegate {
				otherAsyncPump.Run(async delegate {
					await otherAsyncPump.SwitchToMainThreadAsync();
					Assert.AreSame(this.originalThread, Thread.CurrentThread);
				});
			});

			this.asyncPump.Run(async delegate {
				Assert.AreNotSame(task, await Task.WhenAny(task, Task.Delay(AsyncDelay / 2)), "The unrelated main thread work completed before the Main thread was joined.");
				using (otherCollection.Join()) {
					await task;
				}
			});
		}

		/// <summary>
		/// Checks that posting to the SynchronizationContext.Current doesn't cause a hang.
		/// </summary>
		/// <remarks>
		/// DevDiv bug 874540 represents a hang that this test repros.
		/// </remarks>
		[TestMethod, Timeout(TestTimeout)]
		public void RunSwitchesToMainThreadAndPosts() {
			var frame = new DispatcherFrame();
			var task = Task.Run(delegate {
				try {
					this.asyncPump.Run(async delegate {
						await this.asyncPump.SwitchToMainThreadAsync();
						SynchronizationContext.Current.Post(s => { }, null);
					});
				} finally {
					frame.Continue = false;
				}
			});

			// Now let the request proceed through.
			Dispatcher.PushFrame(frame);
			task.Wait(); // rethrow exceptions.
		}

		/// <summary>
		/// Checks that posting to the SynchronizationContext.Current doesn't cause a hang.
		/// </summary>
		[TestMethod, Timeout(TestTimeout)]
		public void RunSwitchesToMainThreadAndPostsTwice() {
			((DerivedJoinableTaskFactory)this.asyncPump).AssumeConcurrentUse = true;
			var frame = new DispatcherFrame();
			var task = Task.Run(delegate {
				try {
					this.asyncPump.Run(async delegate {
						await this.asyncPump.SwitchToMainThreadAsync();
						SynchronizationContext.Current.Post(s => { }, null);
						SynchronizationContext.Current.Post(s => { }, null);
					});
				} finally {
					frame.Continue = false;
				}
			});

			// Now let the request proceed through.
			Dispatcher.PushFrame(frame);
			task.Wait(); // rethrow exceptions.
		}

		/// <summary>
		/// Checks that posting to the SynchronizationContext.Current doesn't cause a hang.
		/// </summary>
		[TestMethod, Timeout(TestTimeout)]
		public void RunSwitchesToMainThreadAndPostsTwiceDoesNotImpactJoinableTaskCompletion() {
			((DerivedJoinableTaskFactory)this.asyncPump).AssumeConcurrentUse = true;
			var frame = new DispatcherFrame();
			Task task = null;
			task = Task.Run(delegate {
				try {
					this.asyncPump.Run(async delegate {
						await this.asyncPump.SwitchToMainThreadAsync();

						// Kick off work that should *not* impact the completion of
						// the JoinableTask that lives within this Run delegate.
						// And enforce the assertion by blocking the main thread until
						// the JoinableTask is done, which would deadlock if the
						// JoinableTask were inappropriately blocking on the completion
						// of the posted message.
						SynchronizationContext.Current.Post(s => { task.Wait(); }, null);

						// Post one more time, since an implementation detail may unblock
						// the JoinableTask for the very last posted message for reasons that
						// don't apply for other messages.
						SynchronizationContext.Current.Post(s => { }, null);
					});
				} finally {
					frame.Continue = false;
				}
			});

			// Now let the request proceed through.
			Dispatcher.PushFrame(frame);
			task.Wait(); // rethrow exceptions.
		}

		[TestMethod, Timeout(TestTimeout)]
		public void TestDoubleJoinedTaskDisjoinCorrectly() {
			JoinableTask task1 = null;
			var taskStarted = new AsyncManualResetEvent();
			var dependentFirstWorkCompleted = new AsyncManualResetEvent();
			var dependentSecondWorkAllowed = new AsyncManualResetEvent();
			var mainThreadDependentSecondWorkQueued = new AsyncManualResetEvent();
			var testEnded = new AsyncManualResetEvent();

<<<<<<< HEAD
			var seperatedTask = Task.Run(async delegate {
				using (this.asyncPump.Context.SuppressRelevance()) {
					task1 = this.asyncPump.RunAsync(async delegate {
						await this.asyncPump.SwitchToMainThreadAsync();
						await TaskScheduler.Default;

						await dependentFirstWorkCompleted.SetAsync();
						await dependentSecondWorkAllowed;

						await this.asyncPump.SwitchToMainThreadAsync()
							.GetAwaiter().YieldAndNotify(mainThreadDependentSecondWorkQueued);
					});
				}
=======
			var separatedTask = Task.Run(async delegate {
					task1 = this.asyncPump.RunAsync(async delegate {
					await this.asyncPump.SwitchToMainThreadAsync();
					await TaskScheduler.Default;

					await dependentFirstWorkCompleted.SetAsync();
					await dependentSecondWorkAllowed;

					await this.asyncPump.SwitchToMainThreadAsync()
						.GetAwaiter().YieldAndNotify(mainThreadDependentSecondWorkQueued);
				});
>>>>>>> 332c20ab

				await taskStarted.SetAsync();
				await testEnded;
			});

			this.asyncPump.Run(async delegate {
				await taskStarted;

				var collection1 = new JoinableTaskCollection(this.joinableCollection.Context);
				collection1.Add(task1);
				var collection2 = new JoinableTaskCollection(this.joinableCollection.Context);
				collection2.Add(task1);

				using (collection1.Join()) {
					using (collection2.Join()) {
					}

					await dependentFirstWorkCompleted;
				}

				await dependentSecondWorkAllowed.SetAsync();
				await mainThreadDependentSecondWorkQueued;

				await Task.Delay(AsyncDelay);
				await Task.Yield();

				Assert.IsFalse(task1.IsCompleted);

				await testEnded.SetAsync();
			});

			this.asyncPump.Run(async delegate {
				using (this.joinableCollection.Join()) {
					await task1;
<<<<<<< HEAD
					await seperatedTask;
=======
					await separatedTask;
>>>>>>> 332c20ab
				}
			});
		}

		[TestMethod, Timeout(TestTimeout)]
		public void TestDoubleIndirectJoinedTaskDisjoinCorrectly() {
			JoinableTask task1 = null, task2 = null, task3 = null;
			var taskStarted = new AsyncManualResetEvent();
			var dependentFirstWorkCompleted = new AsyncManualResetEvent();
			var dependentSecondWorkAllowed = new AsyncManualResetEvent();
			var mainThreadDependentSecondWorkQueued = new AsyncManualResetEvent();
			var testEnded = new AsyncManualResetEvent();

<<<<<<< HEAD
			var seperatedTask = Task.Run(async delegate {
				using (this.asyncPump.Context.SuppressRelevance()) {
					task1 = this.asyncPump.RunAsync(async delegate {
						await this.asyncPump.SwitchToMainThreadAsync();
						await TaskScheduler.Default;

						await dependentFirstWorkCompleted.SetAsync();
						await dependentSecondWorkAllowed;

						await this.asyncPump.SwitchToMainThreadAsync()
							.GetAwaiter().YieldAndNotify(mainThreadDependentSecondWorkQueued);
					});

					task2 = this.asyncPump.RunAsync(async delegate {
						var collection = new JoinableTaskCollection(this.joinableCollection.Context);
						collection.Add(task1);
						using (collection.Join()) {
							await testEnded;
						}
					});

					task3 = this.asyncPump.RunAsync(async delegate {
						var collection = new JoinableTaskCollection(this.joinableCollection.Context);
						collection.Add(task1);
						using (collection.Join()) {
							await testEnded;
						}
					});
				}
=======
			var separatedTask = Task.Run(async delegate {
				task1 = this.asyncPump.RunAsync(async delegate {
					await this.asyncPump.SwitchToMainThreadAsync();
					await TaskScheduler.Default;

					await dependentFirstWorkCompleted.SetAsync();
					await dependentSecondWorkAllowed;

					await this.asyncPump.SwitchToMainThreadAsync()
						.GetAwaiter().YieldAndNotify(mainThreadDependentSecondWorkQueued);
				});

				task2 = this.asyncPump.RunAsync(async delegate {
					var collection = new JoinableTaskCollection(this.joinableCollection.Context);
					collection.Add(task1);
					using (collection.Join()) {
						await testEnded;
					}
				});

				task3 = this.asyncPump.RunAsync(async delegate {
					var collection = new JoinableTaskCollection(this.joinableCollection.Context);
					collection.Add(task1);
					using (collection.Join()) {
						await testEnded;
					}
				});
>>>>>>> 332c20ab

				await taskStarted.SetAsync();
				await testEnded;
			});

<<<<<<< HEAD
			var waitCountingJTF = new WaitCountingJoinableTaskFactory(this.asyncPump.Context);
			waitCountingJTF.Run(async delegate {
=======
			this.asyncPump.Run(async delegate {
>>>>>>> 332c20ab
				await taskStarted;

				var collection = new JoinableTaskCollection(this.joinableCollection.Context);
				collection.Add(task2);
				collection.Add(task3);

				using (collection.Join()) {
					await dependentFirstWorkCompleted;
				}

<<<<<<< HEAD
				int waitCountBeforeSecondWork = waitCountingJTF.WaitCount;
				await dependentSecondWorkAllowed.SetAsync();
				await Task.Delay(AsyncDelay/2);
				await mainThreadDependentSecondWorkQueued;

				await Task.Delay(AsyncDelay/2);
				await Task.Yield();

				Assert.AreEqual(3, waitCountingJTF.WaitCount - waitCountBeforeSecondWork);
=======
				await dependentSecondWorkAllowed.SetAsync();
				await mainThreadDependentSecondWorkQueued;

				await Task.Delay(AsyncDelay);
				await Task.Yield();

>>>>>>> 332c20ab
				Assert.IsFalse(task1.IsCompleted);

				await testEnded.SetAsync();
			});

			this.asyncPump.Run(async delegate {
				using (this.joinableCollection.Join()) {
					await task1;
					await task2;
					await task3;
<<<<<<< HEAD
					await seperatedTask;
=======
					await separatedTask;
>>>>>>> 332c20ab
				}
			});
		}

		/// <summary>
<<<<<<< HEAD
		/// Main -> Task1, Main -> Task2, Task1 <==> Task2
=======
		/// Main -> Task1, Main -> Task2, Task1 <-> Task2 (loop dependency between Task1 and Task2.
>>>>>>> 332c20ab
		/// </summary>
		[TestMethod, Timeout(TestTimeout)]
		public void TestJoinWithLoopDependentTasks() {
			JoinableTask task1 = null, task2 = null;
			var taskStarted = new AsyncManualResetEvent();
			var testStarted = new AsyncManualResetEvent();
			var task1Prepared = new AsyncManualResetEvent();
			var task2Prepared = new AsyncManualResetEvent();
			var mainThreadDependentFirstWorkQueued = new AsyncManualResetEvent();
			var dependentFirstWorkCompleted = new AsyncManualResetEvent();
			var dependentSecondWorkAllowed = new AsyncManualResetEvent();
			var dependentSecondWorkCompleted = new AsyncManualResetEvent();
			var dependentThirdWorkAllowed = new AsyncManualResetEvent();
			var mainThreadDependentThirdWorkQueued = new AsyncManualResetEvent();
			var testEnded = new AsyncManualResetEvent();

<<<<<<< HEAD
			var seperatedTask = Task.Run(async delegate {
				using (this.asyncPump.Context.SuppressRelevance()) {
					task1 = this.asyncPump.RunAsync(async delegate {
						await taskStarted;
						await testStarted;
						var collection = new JoinableTaskCollection(this.joinableCollection.Context);
						collection.Add(task2);
						using (collection.Join()) {
							await task1Prepared.SetAsync();

							await this.asyncPump.SwitchToMainThreadAsync()
								.GetAwaiter().YieldAndNotify(mainThreadDependentFirstWorkQueued);
							await TaskScheduler.Default;

							await dependentFirstWorkCompleted.SetAsync();

							await dependentSecondWorkAllowed;
							await this.asyncPump.SwitchToMainThreadAsync();
							await TaskScheduler.Default;

							await dependentSecondWorkCompleted.SetAsync();

							await dependentThirdWorkAllowed;
							await this.asyncPump.SwitchToMainThreadAsync()
								.GetAwaiter().YieldAndNotify(mainThreadDependentThirdWorkQueued);
						}
					});

					task2 = this.asyncPump.RunAsync(async delegate {
						await taskStarted;
						await testStarted;
						var collection = new JoinableTaskCollection(this.joinableCollection.Context);
						collection.Add(task1);
						using (collection.Join()) {
							await task2Prepared.SetAsync();
							await testEnded;
						}
					});
				}
=======
			var separatedTask = Task.Run(async delegate {
				task1 = this.asyncPump.RunAsync(async delegate {
					await taskStarted;
					await testStarted;
					var collection = new JoinableTaskCollection(this.joinableCollection.Context);
					collection.Add(task2);
					using (collection.Join()) {
						await task1Prepared.SetAsync();

						await this.asyncPump.SwitchToMainThreadAsync()
							.GetAwaiter().YieldAndNotify(mainThreadDependentFirstWorkQueued);
						await TaskScheduler.Default;

						await dependentFirstWorkCompleted.SetAsync();

						await dependentSecondWorkAllowed;
						await this.asyncPump.SwitchToMainThreadAsync();
						await TaskScheduler.Default;

						await dependentSecondWorkCompleted.SetAsync();

						await dependentThirdWorkAllowed;
						await this.asyncPump.SwitchToMainThreadAsync()
							.GetAwaiter().YieldAndNotify(mainThreadDependentThirdWorkQueued);
					}
				});

				task2 = this.asyncPump.RunAsync(async delegate {
					await taskStarted;
					await testStarted;
					var collection = new JoinableTaskCollection(this.joinableCollection.Context);
					collection.Add(task1);
					using (collection.Join()) {
						await task2Prepared.SetAsync();
						await testEnded;
					}
				});
>>>>>>> 332c20ab

				await taskStarted.SetAsync();
				await testEnded;
			});

<<<<<<< HEAD
			var waitCountingJTF = new WaitCountingJoinableTaskFactory(this.asyncPump.Context);
			waitCountingJTF.Run(async delegate {
=======
			this.asyncPump.Run(async delegate {
>>>>>>> 332c20ab
				await taskStarted;
				await testStarted.SetAsync();
				await task1Prepared;
				await task2Prepared;

				var collection1 = new JoinableTaskCollection(this.joinableCollection.Context);
				collection1.Add(task1);
				var collection2 = new JoinableTaskCollection(this.joinableCollection.Context);
				collection2.Add(task2);
				await mainThreadDependentFirstWorkQueued;

				using (collection2.Join()) {
					using (collection1.Join()) {
						await dependentFirstWorkCompleted;
					}

					await dependentSecondWorkAllowed.SetAsync();
					await dependentSecondWorkCompleted;
				}

<<<<<<< HEAD
				int waitCountBeforeSecondWork = waitCountingJTF.WaitCount;
				await dependentThirdWorkAllowed.SetAsync();

				await Task.Delay(AsyncDelay/2);
				await mainThreadDependentThirdWorkQueued;

				await Task.Delay(AsyncDelay/2);
				await Task.Yield();

				Assert.AreEqual(3, waitCountingJTF.WaitCount - waitCountBeforeSecondWork);
=======
				await dependentThirdWorkAllowed.SetAsync();
				await mainThreadDependentThirdWorkQueued;

				await Task.Delay(AsyncDelay);
				await Task.Yield();

>>>>>>> 332c20ab
				Assert.IsFalse(task1.IsCompleted);

				await testEnded.SetAsync();
			});
			
			this.asyncPump.Run(async delegate {
				using (this.joinableCollection.Join()) {
					await task1;
					await task2;
<<<<<<< HEAD
					await seperatedTask;
				}
			});
		}

		[TestMethod, Timeout(TestTimeout)]
		public void TestDeepLoopedJoinedTaskDisjoinCorrectly() {
			JoinableTask task1 = null, task2 = null, task3 = null, task4 = null, task5 = null;
			var taskStarted = new AsyncManualResetEvent();
			var task2Prepared = new AsyncManualResetEvent();
			var task3Prepared = new AsyncManualResetEvent();
			var task4Prepared = new AsyncManualResetEvent();
			var dependentFirstWorkCompleted = new AsyncManualResetEvent();
			var dependentSecondWorkAllowed = new AsyncManualResetEvent();
			var mainThreadDependentSecondWorkQueued = new AsyncManualResetEvent();
			var testEnded = new AsyncManualResetEvent();

			var seperatedTask = Task.Run(async delegate {
				using (this.asyncPump.Context.SuppressRelevance()) {
					task1 = this.asyncPump.RunAsync(async delegate {
						await taskStarted;

						var collection = new JoinableTaskCollection(this.joinableCollection.Context);
						collection.Add(task1);
						using (collection.Join()) {
							await this.asyncPump.SwitchToMainThreadAsync();
							await TaskScheduler.Default;

							await dependentFirstWorkCompleted.SetAsync();
							await dependentSecondWorkAllowed;

							await this.asyncPump.SwitchToMainThreadAsync()
								.GetAwaiter().YieldAndNotify(mainThreadDependentSecondWorkQueued);
						}
					});

					task2 = this.asyncPump.RunAsync(async delegate {
						var collection = new JoinableTaskCollection(this.joinableCollection.Context);
						collection.Add(task1);
						using (collection.Join()) {
							await task2Prepared.SetAsync();
							await testEnded;
						}
					});

					task3 = this.asyncPump.RunAsync(async delegate {
						await taskStarted;

						var collection = new JoinableTaskCollection(this.joinableCollection.Context);
						collection.Add(task2);
						collection.Add(task4);
						using (collection.Join()) {
							await task3Prepared.SetAsync();
							await testEnded;
						}
					});

					task4 = this.asyncPump.RunAsync(async delegate {
						var collection = new JoinableTaskCollection(this.joinableCollection.Context);
						collection.Add(task2);
						collection.Add(task3);
						using (collection.Join()) {
							await task4Prepared.SetAsync();
							await testEnded;
						}
					});

					task5 = this.asyncPump.RunAsync(async delegate {
						var collection = new JoinableTaskCollection(this.joinableCollection.Context);
						collection.Add(task3);
						using (collection.Join()) {
							await testEnded;
						}
					});
				}

				await taskStarted.SetAsync();
				await testEnded;
			});

			var waitCountingJTF = new WaitCountingJoinableTaskFactory(this.asyncPump.Context);
			waitCountingJTF.Run(async delegate {
				await taskStarted;
				await task2Prepared;
				await task3Prepared;
				await task4Prepared;

				var collection = new JoinableTaskCollection(this.joinableCollection.Context);
				collection.Add(task5);

				using (collection.Join()) {
					await dependentFirstWorkCompleted;
				}

				int waitCountBeforeSecondWork = waitCountingJTF.WaitCount;
				await dependentSecondWorkAllowed.SetAsync();

				await Task.Delay(AsyncDelay / 2);
				await mainThreadDependentSecondWorkQueued;

				await Task.Delay(AsyncDelay/2);
				await Task.Yield();

				Assert.AreEqual(3, waitCountingJTF.WaitCount - waitCountBeforeSecondWork);
				Assert.IsFalse(task1.IsCompleted);

				await testEnded.SetAsync();
			});

			this.asyncPump.Run(async delegate {
				using (this.joinableCollection.Join()) {
					await task1;
					await task2;
					await task3;
					await task4;
					await task5;
					await seperatedTask;
=======
					await separatedTask;
>>>>>>> 332c20ab
				}
			});
		}

		[TestMethod, Timeout(TestTimeout)]
		public void JoinRejectsSubsequentWork() {
			bool outerCompleted = false;

			var mainThreadDependentWorkQueued = new AsyncManualResetEvent();
			var dependentWorkCompleted = new AsyncManualResetEvent();
			var joinReverted = new AsyncManualResetEvent();
			var postJoinRevertedWorkQueued = new AsyncManualResetEvent();
			var postJoinRevertedWorkExecuting = new AsyncManualResetEvent();
			var unrelatedTask = Task.Run(async delegate {
				// STEP 2
				await this.asyncPump.SwitchToMainThreadAsync()
					.GetAwaiter().YieldAndNotify(mainThreadDependentWorkQueued);

				// STEP 4
				Assert.AreSame(this.originalThread, Thread.CurrentThread);
				dependentWorkCompleted.SetAsync().Wait();
				await joinReverted.WaitAsync().ConfigureAwait(false);

				// STEP 6
				Assert.AreNotSame(this.originalThread, Thread.CurrentThread);
				await this.asyncPump.SwitchToMainThreadAsync().GetAwaiter().YieldAndNotify(postJoinRevertedWorkQueued, postJoinRevertedWorkExecuting);

				// STEP 8
				Assert.AreSame(this.originalThread, Thread.CurrentThread);
			});

			this.asyncPump.Run(async delegate {
				// STEP 1
				Assert.AreSame(this.originalThread, Thread.CurrentThread);
				await Task.Yield();
				Assert.AreSame(this.originalThread, Thread.CurrentThread);
				await mainThreadDependentWorkQueued.WaitAsync();

				// STEP 3
				using (this.joinableCollection.Join()) {
					await dependentWorkCompleted.WaitAsync();
				}

				// STEP 5
				await joinReverted.SetAsync();
				var releasingTask = await Task.WhenAny(unrelatedTask, postJoinRevertedWorkQueued.WaitAsync());
				if (releasingTask == unrelatedTask & unrelatedTask.IsFaulted) {
					unrelatedTask.GetAwaiter().GetResult(); // rethrow an error that has already occurred.
				}

				// STEP 7
				var executingWaitTask = postJoinRevertedWorkExecuting.WaitAsync();
				Assert.AreNotSame(executingWaitTask, await Task.WhenAny(executingWaitTask, Task.Delay(AsyncDelay)), "Main thread work from unrelated task should not have executed.");

				await Task.Yield();
				Assert.AreSame(this.originalThread, Thread.CurrentThread);
				outerCompleted = true;
			});

			Assert.IsTrue(outerCompleted, "Outer Run did not complete.");

			// Allow background task's last Main thread work to finish.
			Assert.IsFalse(unrelatedTask.IsCompleted);
			this.asyncPump.Run(async delegate {
				using (this.joinableCollection.Join()) {
					await unrelatedTask;
				}
			});
		}

		[TestMethod, Timeout(TestTimeout)]
		public void SyncContextRestoredAfterRun() {
			var syncContext = SynchronizationContext.Current;
			if (syncContext == null) {
				Assert.Inconclusive("We need a non-null sync context for this test to be useful.");
			}

			this.asyncPump.Run(async delegate {
				await Task.Yield();
			});

			Assert.AreSame(syncContext, SynchronizationContext.Current);
		}

		[TestMethod, Timeout(TestTimeout)]
		public void BackgroundSynchronousTransitionsToUIThreadSynchronous() {
			var task = Task.Run(delegate {
				this.asyncPump.Run(async delegate {
					Assert.AreNotSame(this.originalThread, Thread.CurrentThread);
					await this.asyncPump.SwitchToMainThreadAsync();

					// The scenario here is that some code calls out, then back in, via a synchronous interface
					this.asyncPump.Run(async delegate {
						await Task.Yield();
						await this.TestReentrancyOfUnrelatedDependentWork();
					});
				});
			});

			// Avoid a deadlock while waiting for test to complete.
			this.asyncPump.Run(async delegate {
				using (this.joinableCollection.Join()) {
					await task;
				}
			});
		}

		[TestMethod, Timeout(TestTimeout)]
		public void SwitchToMainThreadAwaiterReappliesAsyncLocalSyncContextOnContinuation() {
			var task = Task.Run(delegate {
				this.asyncPump.Run(async delegate {
					Assert.AreNotSame(this.originalThread, Thread.CurrentThread);

					// Switching to the main thread here will get us the SynchronizationContext we need,
					// and the awaiter's GetResult() should apply the AsyncLocal sync context as well
					// to avoid deadlocks later.
					await this.asyncPump.SwitchToMainThreadAsync();

					await this.TestReentrancyOfUnrelatedDependentWork();

					// The scenario here is that some code calls out, then back in, via a synchronous interface
					this.asyncPump.Run(async delegate {
						await Task.Yield();
						await this.TestReentrancyOfUnrelatedDependentWork();
					});
				});
			});

			// Avoid a deadlock while waiting for test to complete.
			this.asyncPump.Run(async delegate {
				using (this.joinableCollection.Join()) {
					await task;
				}
			});
		}

		[TestMethod, Timeout(TestTimeout)]
		public void NestedJoinsDistinctAsyncPumps() {
			const int nestLevels = 3;
			MockAsyncService outerService = null;
			for (int level = 0; level < nestLevels; level++) {
				outerService = new MockAsyncService(this.asyncPump.Context, outerService);
			}

			var operationTask = outerService.OperationAsync();

			this.asyncPump.Run(async delegate {
				await outerService.StopAsync(operationTask);
			});

			Assert.IsTrue(operationTask.IsCompleted);
		}

		[TestMethod, Timeout(TestTimeout)]
		public void RunSynchronouslyKicksOffReturnsThenSyncBlocksStillRequiresJoin() {
			var mainThreadNowBlocking = new AsyncManualResetEvent();
			Task task = null;
			this.asyncPump.Run(delegate {
				task = Task.Run(async delegate {
					await mainThreadNowBlocking.WaitAsync();
					await this.asyncPump.SwitchToMainThreadAsync();
				});

				return TplExtensions.CompletedTask;
			});

			this.asyncPump.Run(async delegate {
				await mainThreadNowBlocking.SetAsync();
				Assert.AreNotSame(task, await Task.WhenAny(task, Task.Delay(AsyncDelay / 2)));
				using (this.joinableCollection.Join()) {
					await task;
				}
			});
		}

		[TestMethod, Timeout(TestTimeout)]
		public void KickOffAsyncWorkFromMainThreadThenBlockOnIt() {
			var joinable = this.asyncPump.RunAsync(async delegate {
				await this.SomeOperationThatMayBeOnMainThreadAsync();
			});

			this.asyncPump.Run(async delegate {
				using (this.joinableCollection.Join()) {
					await joinable.Task;
				}
			});
		}

		[TestMethod, Timeout(TestTimeout)]
		public void KickOffDeepAsyncWorkFromMainThreadThenBlockOnIt() {
			var joinable = this.asyncPump.RunAsync(async delegate {
				await this.SomeOperationThatUsesMainThreadViaItsOwnAsyncPumpAsync();
			});

			this.asyncPump.Run(async delegate {
				using (this.joinableCollection.Join()) {
					await joinable.Task;
				}
			});
		}

		[TestMethod, Timeout(TestTimeout)]
		public void BeginAsyncCompleteSync() {
			Task task = this.asyncPump.RunAsync(
				() => this.SomeOperationThatUsesMainThreadViaItsOwnAsyncPumpAsync()).Task;
			Assert.IsFalse(task.IsCompleted);
			this.asyncPump.CompleteSynchronously(this.joinableCollection, task);
		}

		[TestMethod, Timeout(TestTimeout)]
		public void BeginAsyncYieldsWhenDelegateYieldsOnUIThread() {
			bool afterYieldReached = false;
			Task task = this.asyncPump.RunAsync(async delegate {
				await Task.Yield();
				afterYieldReached = true;
			}).Task;

			Assert.IsFalse(afterYieldReached);
			this.asyncPump.CompleteSynchronously(this.joinableCollection, task);
			Assert.IsTrue(afterYieldReached);
		}

		[TestMethod, Timeout(TestTimeout)]
		public void BeginAsyncYieldsWhenDelegateYieldsOffUIThread() {
			bool afterYieldReached = false;
			var backgroundThreadWorkDoneEvent = new AsyncManualResetEvent();
			Task task = this.asyncPump.RunAsync(async delegate {
				await backgroundThreadWorkDoneEvent;
				afterYieldReached = true;
			}).Task;

			Assert.IsFalse(afterYieldReached);
			backgroundThreadWorkDoneEvent.SetAsync().Forget();
			this.asyncPump.CompleteSynchronously(this.joinableCollection, task);
			Assert.IsTrue(afterYieldReached);
		}

		[TestMethod, Timeout(TestTimeout)]
		public void BeginAsyncYieldsToAppropriateContext() {
			var backgroundWork = Task.Run<Task>(delegate {
				return this.asyncPump.RunAsync(async delegate {
					// Verify that we're on a background thread and stay there.
					Assert.AreNotSame(this.originalThread, Thread.CurrentThread);
					await Task.Yield();
					Assert.AreNotSame(this.originalThread, Thread.CurrentThread);

					// Now explicitly get on the Main thread, and verify that we stay there.
					await this.asyncPump.SwitchToMainThreadAsync();
					Assert.AreSame(this.originalThread, Thread.CurrentThread);
					await Task.Yield();
					Assert.AreSame(this.originalThread, Thread.CurrentThread);
				}).Task;
			}).Result;

			this.asyncPump.CompleteSynchronously(this.joinableCollection, backgroundWork);
		}

		[TestMethod, Timeout(TestTimeout)]
		public void RunSynchronouslyYieldsToAppropriateContext() {
			for (int i = 0; i < 100; i++) {
				var backgroundWork = Task.Run(delegate {
					this.asyncPump.Run(async delegate {
						// Verify that we're on a background thread and stay there.
						Assert.AreNotSame(this.originalThread, Thread.CurrentThread);
						await Task.Yield();
						Assert.AreNotSame(this.originalThread, Thread.CurrentThread);

						// Now explicitly get on the Main thread, and verify that we stay there.
						await this.asyncPump.SwitchToMainThreadAsync();
						Assert.AreSame(this.originalThread, Thread.CurrentThread);
						await Task.Yield();
						Assert.AreSame(this.originalThread, Thread.CurrentThread);
					});
				});

				this.asyncPump.CompleteSynchronously(this.joinableCollection, backgroundWork);
			}
		}

		[TestMethod, Timeout(TestTimeout)]
		public void BeginAsyncOnMTAKicksOffOtherAsyncPumpWorkCanCompleteSynchronouslySwitchFirst() {
			var otherCollection = this.asyncPump.Context.CreateCollection();
			var otherPump = this.asyncPump.Context.CreateFactory(otherCollection);
			bool taskFinished = false;
			var switchPended = new ManualResetEventSlim();

			// Kick off the BeginAsync work from a background thread that has no special
			// affinity to the main thread.
			var joinable = Task.Run(delegate {
				return this.asyncPump.RunAsync(async delegate {
					await Task.Yield();
					var awaiter = otherPump.SwitchToMainThreadAsync().GetAwaiter();
					Assert.IsFalse(awaiter.IsCompleted);
					var continuationFinished = new AsyncManualResetEvent();
					awaiter.OnCompleted(delegate {
						taskFinished = true;
						continuationFinished.SetAsync().Forget();
					});
					switchPended.Set();
					await continuationFinished;
				});
			}).Result;

			Assert.IsFalse(joinable.Task.IsCompleted);
			switchPended.Wait();
			joinable.Join();
			Assert.IsTrue(taskFinished);
			Assert.IsTrue(joinable.Task.IsCompleted);
		}

		[TestMethod, Timeout(TestTimeout)]
		public void BeginAsyncOnMTAKicksOffOtherAsyncPumpWorkCanCompleteSynchronouslyJoinFirst() {
			var otherCollection = this.asyncPump.Context.CreateCollection();
			var otherPump = this.asyncPump.Context.CreateFactory(otherCollection);
			bool taskFinished = false;
			var joinedEvent = new AsyncManualResetEvent();

			// Kick off the BeginAsync work from a background thread that has no special
			// affinity to the main thread.
			var joinable = Task.Run(delegate {
				return this.asyncPump.RunAsync(async delegate {
					await joinedEvent;
					await otherPump.SwitchToMainThreadAsync();
					taskFinished = true;
				});
			}).Result;

			Assert.IsFalse(joinable.Task.IsCompleted);
			this.asyncPump.Run(async delegate {
				var awaitable = joinable.JoinAsync();
				await joinedEvent.SetAsync();
				await awaitable;
			});
			Assert.IsTrue(taskFinished);
			Assert.IsTrue(joinable.Task.IsCompleted);
		}

		[TestMethod, Timeout(TestTimeout)]
		public void BeginAsyncWithResultOnMTAKicksOffOtherAsyncPumpWorkCanCompleteSynchronously() {
			var otherCollection = this.asyncPump.Context.CreateCollection();
			var otherPump = this.asyncPump.Context.CreateFactory(otherCollection);
			bool taskFinished = false;

			// Kick off the BeginAsync work from a background thread that has no special
			// affinity to the main thread.
			var joinable = Task.Run(delegate {
				return this.asyncPump.RunAsync(async delegate {
					await Task.Yield();
					await otherPump.SwitchToMainThreadAsync();
					taskFinished = true;
					return 5;
				});
			}).Result;

			Assert.IsFalse(joinable.Task.IsCompleted);
			var result = joinable.Join();
			Assert.AreEqual<int>(5, result);
			Assert.IsTrue(taskFinished);
			Assert.IsTrue(joinable.Task.IsCompleted);
		}

		[TestMethod, Timeout(TestTimeout), ExpectedException(typeof(OperationCanceledException))]
		public void JoinCancellation() {
			// Kick off the BeginAsync work from a background thread that has no special
			// affinity to the main thread.
			var joinable = this.asyncPump.RunAsync(async delegate {
				await Task.Yield();
				await this.asyncPump.SwitchToMainThreadAsync();
				await Task.Delay(AsyncDelay);
			});

			Assert.IsFalse(joinable.Task.IsCompleted);
			var cts = new CancellationTokenSource(AsyncDelay / 4);
			joinable.Join(cts.Token);
		}

		[TestMethod, Timeout(TestTimeout)]
		public void RunSynchronouslyTaskOfTWithFireAndForgetMethod() {
			this.asyncPump.Run(async delegate {
				await Task.Yield();
				SomeFireAndForgetMethod();
				await Task.Yield();
				await Task.Delay(AsyncDelay);
			});
		}

		[TestMethod, Timeout(TestTimeout)]
		public void SendToSyncContextCapturedFromWithinRunSynchronously() {
			var countdownEvent = new AsyncCountdownEvent(2);
			var state = new GenericParameterHelper(3);
			SynchronizationContext syncContext = null;
			Task sendFromWithinRunSync = null;
			this.asyncPump.Run(delegate {
				syncContext = SynchronizationContext.Current;

				bool executed1 = false;
				syncContext.Send(s => { Assert.AreSame(this.originalThread, Thread.CurrentThread); Assert.AreSame(state, s); executed1 = true; }, state);
				Assert.IsTrue(executed1);

				// And from another thread.  But the Main thread is "busy" in a synchronous block,
				// so the Send isn't expected to get in right away.  So spin off a task to keep the Send
				// in a wait state until it's finally able to get through.
				// This tests that Send can work even if not immediately.
				sendFromWithinRunSync = Task.Run(delegate {
					bool executed2 = false;
					syncContext.Send(s => {
						try {
							Assert.AreSame(this.originalThread, Thread.CurrentThread);
							Assert.AreSame(state, s);
							executed2 = true;
						} finally {
							// Allow the message pump to exit.
							countdownEvent.SignalAsync();
						}
					}, state);
					Assert.IsTrue(executed2);
				});

				return TplExtensions.CompletedTask;
			});

			// From the Main thread.
			bool executed3 = false;
			syncContext.Send(s => { Assert.AreSame(this.originalThread, Thread.CurrentThread); Assert.AreSame(state, s); executed3 = true; }, state);
			Assert.IsTrue(executed3);

			// And from another thread.
			var frame = new DispatcherFrame();
			var task = Task.Run(delegate {
				try {
					bool executed4 = false;
					syncContext.Send(s => {
						Assert.AreSame(this.originalThread, Thread.CurrentThread);
						Assert.AreSame(state, s);
						executed4 = true;
					}, state);
					Assert.IsTrue(executed4);
				} finally {
					// Allow the message pump to exit.
					countdownEvent.SignalAsync();
				}
			});

			countdownEvent.WaitAsync().ContinueWith(_ => frame.Continue = false, TaskScheduler.Default);

			Dispatcher.PushFrame(frame);

			// throw exceptions for any failures.
			task.Wait();
			sendFromWithinRunSync.Wait();
		}

		[TestMethod, Timeout(TestTimeout)]
		public void SendToSyncContextCapturedAfterSwitchingToMainThread() {
			var frame = new DispatcherFrame();
			var state = new GenericParameterHelper(3);
			SynchronizationContext syncContext = null;
			var task = Task.Run(async delegate {
				try {
					// starting on a worker thread, we switch to the Main thread.
					await this.asyncPump.SwitchToMainThreadAsync();
					syncContext = SynchronizationContext.Current;

					bool executed1 = false;
					syncContext.Send(s => { Assert.AreSame(this.originalThread, Thread.CurrentThread); Assert.AreSame(state, s); executed1 = true; }, state);
					Assert.IsTrue(executed1);

					await TaskScheduler.Default;

					bool executed2 = false;
					syncContext.Send(s => { Assert.AreSame(this.originalThread, Thread.CurrentThread); Assert.AreSame(state, s); executed2 = true; }, state);
					Assert.IsTrue(executed2);
				} finally {
					// Allow the pushed message pump frame to exit.
					frame.Continue = false;
				}
			});

			// Open message pump so the background thread can switch to the Main thread.
			Dispatcher.PushFrame(frame);

			task.Wait(); // observe any exceptions thrown.
		}

		/// <summary>
		/// This test verifies that in the event that a Run method executes a delegate that
		/// invokes modal UI, where the WPF dispatcher would normally process Posted messages, that our
		/// applied SynchronizationContext will facilitate the same expedited message delivery.
		/// </summary>
		[TestMethod, Timeout(TestTimeout)]
		public void PostedMessagesAlsoSentToDispatcher() {
			this.asyncPump.Run(delegate {
				var syncContext = SynchronizationContext.Current; // simulate someone who has captured our own sync context.
				var frame = new DispatcherFrame();
				Exception ex = null;
				using (this.context.SuppressRelevance()) { // simulate some kind of sync context hand-off that doesn't flow execution context.
					Task.Run(delegate {
						// This post will only get a chance for processing 
						syncContext.Post(
							state => {
								try {
									Assert.AreSame(this.originalThread, Thread.CurrentThread);
								} catch (Exception e) {
									ex = e;
								} finally {
									frame.Continue = false;
								}
							},
							null);
					});
				}

				// Now simulate the display of modal UI by pushing an unfiltered message pump onto the stack.
				// This will hang unless the message gets processed.
				Dispatcher.PushFrame(frame);

				if (ex != null) {
					Assert.Fail("Posted message threw an exception: {0}", ex);
				}

				return TplExtensions.CompletedTask;
			});
		}

		[TestMethod, Timeout(TestTimeout)]
		public void StackOverflowAvoidance() {
			Task backgroundTask = null;
			var mainThreadUnblocked = new AsyncManualResetEvent();
			var otherCollection = this.context.CreateCollection();
			var otherPump = this.context.CreateFactory(otherCollection);
			var frame = new DispatcherFrame();
			otherPump.Run(delegate {
				this.asyncPump.Run(delegate {
					backgroundTask = Task.Run(async delegate {
						using (this.joinableCollection.Join()) {
							await mainThreadUnblocked;
							await this.asyncPump.SwitchToMainThreadAsync();
							frame.Continue = false;
						}
					});

					return TplExtensions.CompletedTask;
				});

				return TplExtensions.CompletedTask;
			});

			mainThreadUnblocked.SetAsync();

			// The rest of this isn't strictly necessary for the hang, but it gets the test
			// to wait till the background task has either succeeded, or failed.
			Dispatcher.PushFrame(frame);
		}

		[TestMethod, Timeout(TestTimeout)]
		public void MainThreadTaskSchedulerDoesNotInlineWhileQueuingTasks() {
			var frame = new DispatcherFrame();
			var uiBoundWork = Task.Run(
				async delegate {
					await this.asyncPump.SwitchToMainThreadAsync();
					frame.Continue = false;
				});

			Assert.IsTrue(frame.Continue, "The UI bound work should not have executed yet.");
			Dispatcher.PushFrame(frame);
		}

		[TestMethod, Timeout(TestTimeout)]
		public void JoinControllingSelf() {
			var runSynchronouslyExited = new AsyncManualResetEvent();
			var unblockMainThread = new ManualResetEventSlim();
			Task backgroundTask = null, uiBoundWork;
			var frame = new DispatcherFrame();
			this.asyncPump.Run(delegate {
				backgroundTask = Task.Run(async delegate {
					await runSynchronouslyExited;
					try {
						using (this.joinableCollection.Join()) {
							unblockMainThread.Set();
						}
					} catch {
						unblockMainThread.Set();
						throw;
					}
				});

				return TplExtensions.CompletedTask;
			});

			uiBoundWork = Task.Run(
				async delegate {
					await this.asyncPump.SwitchToMainThreadAsync();
					frame.Continue = false;
				});

			runSynchronouslyExited.SetAsync();
			unblockMainThread.Wait();
			Dispatcher.PushFrame(frame);
			backgroundTask.GetAwaiter().GetResult(); // rethrow any exceptions
		}

		[TestMethod, Timeout(TestTimeout)]
		public void JoinWorkStealingRetainsThreadAffinityUI() {
			bool synchronousCompletionStarting = false;
			var asyncTask = this.asyncPump.RunAsync(async delegate {
				int iterationsRemaining = 20;
				while (iterationsRemaining > 0) {
					await Task.Yield();
					Assert.AreSame(this.originalThread, Thread.CurrentThread);

					if (synchronousCompletionStarting) {
						iterationsRemaining--;
					}
				}
			}).Task;

			var frame = new DispatcherFrame();

			Task.Run(delegate {
				synchronousCompletionStarting = true;
				this.asyncPump.CompleteSynchronously(this.joinableCollection, asyncTask);
				Assert.IsTrue(asyncTask.IsCompleted);
				frame.Continue = false;
			});

			Dispatcher.PushFrame(frame);
			asyncTask.Wait(); // realize any exceptions
		}

		[TestMethod, Timeout(TestTimeout)]
		public void JoinWorkStealingRetainsThreadAffinityBackground() {
			bool synchronousCompletionStarting = false;
			var asyncTask = Task.Run(delegate {
				return this.asyncPump.RunAsync(async delegate {
					int iterationsRemaining = 20;
					while (iterationsRemaining > 0) {
						await Task.Yield();
						Assert.AreNotSame(this.originalThread, Thread.CurrentThread);

						if (synchronousCompletionStarting) {
							iterationsRemaining--;
						}
					}

					await this.asyncPump.SwitchToMainThreadAsync();
					for (int i = 0; i < 20; i++) {
						Assert.AreSame(this.originalThread, Thread.CurrentThread);
						await Task.Yield();
					}
				});
			});

			synchronousCompletionStarting = true;
			this.asyncPump.CompleteSynchronously(this.joinableCollection, asyncTask);
			Assert.IsTrue(asyncTask.IsCompleted);
			asyncTask.Wait(); // realize any exceptions
		}

		/// <summary>
		/// Verifies that yields in a BeginAsynchronously delegate still retain their
		/// ability to execute continuations on-demand when executed within a Join.
		/// </summary>
		[TestMethod, Timeout(TestTimeout)]
		public void BeginAsyncThenJoinOnMainThread() {
			var joinable = this.asyncPump.RunAsync(async delegate {
				await Task.Yield();
				await Task.Yield();
			});
			joinable.Join(); // this Join will "host" the first and second continuations.
		}

		/// <summary>
		/// Verifies that yields in a BeginAsynchronously delegate still retain their
		/// ability to execute continuations on-demand from a Join call later on
		/// the main thread.
		/// </summary>
		/// <remarks>
		/// This test allows the first continuation to naturally execute as if it were
		/// asynchronous.  Then it intercepts the main thread and Joins the original task,
		/// that has one continuation scheduled and another not yet scheduled.
		/// This test verifies that continuations retain an appropriate SynchronizationContext
		/// that will avoid deadlocks when async operations are synchronously blocked on.
		/// </remarks>
		[TestMethod, Timeout(TestTimeout)]
		public void BeginAsyncThenJoinOnMainThreadLater() {
			var frame = new DispatcherFrame();
			var firstYield = new AsyncManualResetEvent();
			var startingJoin = new AsyncManualResetEvent();
			((DerivedJoinableTaskFactory)this.asyncPump).AssumeConcurrentUse = true;

			var joinable = this.asyncPump.RunAsync(async delegate {
				await Task.Yield();
				await firstYield.SetAsync();
				await startingJoin;
				frame.Continue = false;
			});

			var forcingFactor = Task.Run(async delegate {
				await this.asyncPump.SwitchToMainThreadAsync();
				await firstYield;
				await startingJoin.SetAsync();
				joinable.Join();
			});

			Dispatcher.PushFrame(frame);
		}

		[TestMethod, Timeout(TestTimeout)]
		public void RunSynchronouslyWithoutSyncContext() {
			SynchronizationContext.SetSynchronizationContext(null);
			this.context = new JoinableTaskContext();
			this.joinableCollection = this.context.CreateCollection();
			this.asyncPump = this.context.CreateFactory(this.joinableCollection);
			this.asyncPump.Run(async delegate {
				await Task.Yield();
			});
		}

		/// <summary>
		/// Verifies the fix for a bug found in actual Visual Studio use of the AsyncPump.
		/// </summary>
		[TestMethod, Timeout(TestTimeout)]
		public void AsyncPumpEnumeratingModifiedCollection() {
			// Arrange for a pending action on this.asyncPump.
			var messagePosted = new AsyncManualResetEvent();
			var uiThreadReachedTask = Task.Run(async delegate {
				await this.asyncPump.SwitchToMainThreadAsync().GetAwaiter().YieldAndNotify(messagePosted);
			});

			// The repro in VS wasn't as concise (or possibly as contrived looking) as this.
			// This code sets up the minimal scenario for reproducing the bug that came about
			// through interactions of various CPS/VC components.
			var otherCollection = this.context.CreateCollection();
			var otherPump = this.context.CreateFactory(otherCollection);
			otherPump.Run(async delegate {
				await this.asyncPump.RunAsync(delegate {
					return Task.Run(async delegate {
						await messagePosted; // wait for this.asyncPump.pendingActions to be non empty
						using (var j = this.joinableCollection.Join()) {
							await uiThreadReachedTask;
						}
					});
				});
			});
		}

		[TestMethod, Timeout(TestTimeout)]
		public void NoPostedMessageLost() {
			Assert.IsTrue(Task.Run(async delegate {
				var delegateExecuted = new AsyncManualResetEvent();
				SynchronizationContext syncContext = null;
				this.asyncPump.Run(delegate {
					syncContext = SynchronizationContext.Current;
					return TplExtensions.CompletedTask;
				});
				syncContext.Post(
					delegate {
						delegateExecuted.SetAsync();
					},
					null);
				await delegateExecuted;
			}).Wait(TestTimeout), "Timed out waiting for completion.");
		}

		[TestMethod, Timeout(TestTimeout)]
		public void NestedSyncContextsAvoidDeadlocks() {
			this.asyncPump.Run(async delegate {
				await this.asyncPump.RunAsync(async delegate {
					await Task.Yield();
				});
			});
		}

		/// <summary>
		/// Verifies when JoinableTasks are nested that all factories' policies are involved
		/// in trying to get to the UI thread.
		/// </summary>
		[TestMethod, Timeout(TestTimeout)]
		public void NestedFactoriesCombinedMainThreadPolicies() {
			var loPriFactory = new ModalPumpingJoinableTaskFactory(this.context);
			var hiPriFactory = new ModalPumpingJoinableTaskFactory(this.context);

			var outer = hiPriFactory.RunAsync(async delegate {
				await loPriFactory.RunAsync(async delegate {
					await Task.Yield();
				});
			});

			// Verify that the loPriFactory received the message.
			Assert.AreEqual(1, loPriFactory.JoinableTasksPendingMainthread.Count());

			// Simulate a modal dialog, with a message pump that is willing
			// to execute hiPriFactory messages but not loPriFactory messages.
			hiPriFactory.DoModalLoopTillEmpty();
			Assert.IsTrue(outer.IsCompleted);
		}

		/// <summary>
		/// Verifes that each instance of JTF is only notified once of
		/// a nested JoinableTask's attempt to get to the UI thread.
		/// </summary>
		[TestMethod, Timeout(TestTimeout)]
		public void NestedFactoriesDoNotDuplicateEffort() {
			var loPriFactory = new ModalPumpingJoinableTaskFactory(this.context);
			var hiPriFactory = new ModalPumpingJoinableTaskFactory(this.context);

			// For this test, we intentionally use each factory twice in a row.
			// We mix up the order in another test.
			var outer = hiPriFactory.RunAsync(async delegate {
				await hiPriFactory.RunAsync(async delegate {
					await loPriFactory.RunAsync(async delegate {
						await loPriFactory.RunAsync(async delegate {
							await Task.Yield();
						});
					});
				});
			});

			// Verify that each factory received the message exactly once.
			Assert.AreEqual(1, loPriFactory.JoinableTasksPendingMainthread.Count());
			Assert.AreEqual(1, hiPriFactory.JoinableTasksPendingMainthread.Count());

			// Simulate a modal dialog, with a message pump that is willing
			// to execute hiPriFactory messages but not loPriFactory messages.
			hiPriFactory.DoModalLoopTillEmpty();
			Assert.IsTrue(outer.IsCompleted);
		}

		/// <summary>
		/// Verifes that each instance of JTF is only notified once of
		/// a nested JoinableTask's attempt to get to the UI thread.
		/// </summary>
		[TestMethod, Timeout(TestTimeout)]
		public void NestedFactoriesDoNotDuplicateEffortMixed() {
			var loPriFactory = new ModalPumpingJoinableTaskFactory(this.context);
			var hiPriFactory = new ModalPumpingJoinableTaskFactory(this.context);

			// In this particular test, we intentionally mix up the JTFs in hi-lo-hi-lo order.
			var outer = hiPriFactory.RunAsync(async delegate {
				await loPriFactory.RunAsync(async delegate {
					await hiPriFactory.RunAsync(async delegate {
						await loPriFactory.RunAsync(async delegate {
							await Task.Yield();
						});
					});
				});
			});

			// Verify that each factory received the message exactly once.
			Assert.AreEqual(1, loPriFactory.JoinableTasksPendingMainthread.Count());
			Assert.AreEqual(1, hiPriFactory.JoinableTasksPendingMainthread.Count());

			// Simulate a modal dialog, with a message pump that is willing
			// to execute hiPriFactory messages but not loPriFactory messages.
			hiPriFactory.DoModalLoopTillEmpty();
			Assert.IsTrue(outer.IsCompleted);
		}

		[TestMethod, Timeout(TestTimeout)]
		public void NestedFactoriesCanBeCollected() {
			var outerFactory = new ModalPumpingJoinableTaskFactory(this.context);
			var innerFactory = new ModalPumpingJoinableTaskFactory(this.context);

			JoinableTask inner = null;
			var outer = outerFactory.RunAsync(async delegate {
				inner = innerFactory.RunAsync(async delegate {
					await Task.Yield();
				});
				await inner;
			});

			outerFactory.DoModalLoopTillEmpty();
			if (!outer.IsCompleted) {
				Assert.Inconclusive(); // this is a product defect, but this test assumes this works to test something else.
			}

			// Allow the dispatcher to drain all messages that may be holding references.
			var frame = new DispatcherFrame();
			SynchronizationContext.Current.Post(s => frame.Continue = false, null);
			Dispatcher.PushFrame(frame);

			// Now we verify that while 'inner' is non-null that it doesn't hold outerFactory in memory
			// once 'inner' has completed.
			var weakOuterFactory = new WeakReference(outerFactory);
			outer = null;
			outerFactory = null;
			GC.Collect();
			Assert.IsFalse(weakOuterFactory.IsAlive);
		}

		// This is a known issue and we haven't a fix yet
		[TestMethod, Timeout(TestTimeout), Ignore]
		public void CallContextWasOverwrittenByReentrance() {
			var asyncLock = new AsyncReaderWriterLock();

			// 4. This is the task which the UI thread is waiting for,
			//	and it's scheduled on UI thread.
			//	As UI thread did "Join" before "await", so this task can reenter UI thread.
			var task = Task.Run(async delegate {
				await this.asyncPump.SwitchToMainThreadAsync();
				// 4.1 Now this anonymous method is on UI thread,
				//	 and it needs to acquire a read lock.
				//
				//	 The attempt to acquire a lock would lead to a deadlock!
				//	 Because the call context was overwritten by this reentrance,
				//	 this method didn't know the write lock was already acquired at
				//	 the bottom of the call stack. Therefore, it will issue a new request
				//	 to acquire the read lock. However, that request won't be completed as
				//	 the write lock holder is also waiting for this method to complete.
				//
				//	 This test would be timeout here.
				using (await asyncLock.ReadLockAsync()) {
				}
			});

			this.asyncPump.Run(async delegate {
				// 1. Acquire write lock on worker thread
				using (await asyncLock.WriteLockAsync()) {
					// 2. Hold the write lock but switch to UI thread.
					//	That's to simulate the scenario to call into IVs* services
					await this.asyncPump.SwitchToMainThreadAsync();

					// 3. Join and wait for another BG task.
					//	That's to simulate the scenario when the IVs* service also calls into CPS,
					//	and CPS join and wait for another task.
					using (this.joinableCollection.Join()) {
						await task;
					}
				}
			});
		}

		/// <summary>
		/// Rapidly posts messages to several interlinked AsyncPumps
		/// to check for thread-safety and deadlocks.
		/// </summary>
		[TestMethod, Timeout(5000)]
		public void PostStress() {
			int outstandingMessages = 0;
			var cts = new CancellationTokenSource(1000);
			var collection2 = this.asyncPump.Context.CreateCollection();
			var pump2 = this.asyncPump.Context.CreateFactory(collection2);
			Task t1 = null, t2 = null;
			var frame = new DispatcherFrame();

			((DerivedJoinableTaskFactory)this.asyncPump).AssumeConcurrentUse = true;
			((DerivedJoinableTaskFactory)pump2).AssumeConcurrentUse = true;

			pump2.Run(delegate {
				t1 = Task.Run(delegate {
					using (this.joinableCollection.Join()) {
						while (!cts.IsCancellationRequested) {
							var awaiter = pump2.SwitchToMainThreadAsync().GetAwaiter();
							Interlocked.Increment(ref outstandingMessages);
							awaiter.OnCompleted(delegate {
								awaiter.GetResult();
								if (Interlocked.Decrement(ref outstandingMessages) == 0) {
									frame.Continue = false;
								}
							});
						}
					}
				});
				return TplExtensions.CompletedTask;
			});

			this.asyncPump.Run(delegate {
				t2 = Task.Run(delegate {
					using (collection2.Join()) {
						while (!cts.IsCancellationRequested) {
							var awaiter = this.asyncPump.SwitchToMainThreadAsync().GetAwaiter();
							Interlocked.Increment(ref outstandingMessages);
							awaiter.OnCompleted(delegate {
								awaiter.GetResult();
								if (Interlocked.Decrement(ref outstandingMessages) == 0) {
									frame.Continue = false;
								}
							});
						}
					}
				});
				return TplExtensions.CompletedTask;
			});

			Dispatcher.PushFrame(frame);
		}

		/// <summary>
		/// Verifies that in the scenario when the initializing thread doesn't have a sync context at all (vcupgrade.exe)
		/// that reasonable behavior still occurs.
		/// </summary>
		[TestMethod, Timeout(TestTimeout)]
		public void NoMainThreadSyncContextAndKickedOffFromOriginalThread() {
			SynchronizationContext.SetSynchronizationContext(null);
			var context = new DerivedJoinableTaskContext();
			this.joinableCollection = context.CreateCollection();
			this.asyncPump = context.CreateFactory(this.joinableCollection);

			this.asyncPump.Run(async delegate {
				Assert.AreSame(this.originalThread, Thread.CurrentThread);
				await Task.Yield();

				await this.asyncPump.SwitchToMainThreadAsync();
				await Task.Yield();

				await TaskScheduler.Default;
				await Task.Yield();

				await this.asyncPump.SwitchToMainThreadAsync();
				await Task.Yield();
			});

			var joinable = this.asyncPump.RunAsync(async delegate {
				Assert.AreSame(this.originalThread, Thread.CurrentThread);
				await Task.Yield();

				// verifies no yield
				Assert.IsTrue(this.asyncPump.SwitchToMainThreadAsync().GetAwaiter().IsCompleted);

				await this.asyncPump.SwitchToMainThreadAsync();
				await Task.Yield();

				await TaskScheduler.Default;
				await Task.Yield();

				await this.asyncPump.SwitchToMainThreadAsync();
				await Task.Yield();
			});
			joinable.Join();
		}

		/// <summary>
		/// Verifies that in the scenario when the initializing thread doesn't have a sync context at all (vcupgrade.exe)
		/// that reasonable behavior still occurs.
		/// </summary>
		[TestMethod, Timeout(TestTimeout)]
		public void NoMainThreadSyncContextAndKickedOffFromOtherThread() {
			SynchronizationContext.SetSynchronizationContext(null);
			this.context = new DerivedJoinableTaskContext();
			this.joinableCollection = this.context.CreateCollection();
			this.asyncPump = this.context.CreateFactory(this.joinableCollection);
			Thread otherThread = null;

			Task.Run(delegate {
				otherThread = Thread.CurrentThread;
				this.asyncPump.Run(async delegate {
					Assert.AreSame(otherThread, Thread.CurrentThread);
					await Task.Yield();
					Assert.AreSame(otherThread, Thread.CurrentThread);

					// verifies no yield
					Assert.IsTrue(this.asyncPump.SwitchToMainThreadAsync().GetAwaiter().IsCompleted);

					await this.asyncPump.SwitchToMainThreadAsync(); // we expect this to no-op
					Assert.AreSame(otherThread, Thread.CurrentThread);
					await Task.Yield();
					Assert.AreSame(otherThread, Thread.CurrentThread);

					await Task.Run(async delegate {
						Thread threadpoolThread = Thread.CurrentThread;
						Assert.AreNotSame(otherThread, Thread.CurrentThread);
						await Task.Yield();
						Assert.AreNotSame(otherThread, Thread.CurrentThread);

						await this.asyncPump.SwitchToMainThreadAsync();
						await Task.Yield();
					});
				});

				var joinable = this.asyncPump.RunAsync(async delegate {
					Assert.AreSame(otherThread, Thread.CurrentThread);
					await Task.Yield();

					// verifies no yield
					Assert.IsTrue(this.asyncPump.SwitchToMainThreadAsync().GetAwaiter().IsCompleted);

					await this.asyncPump.SwitchToMainThreadAsync(); // we expect this to no-op
					await Task.Yield();

					await Task.Run(async delegate {
						Thread threadpoolThread = Thread.CurrentThread;
						await Task.Yield();

						await this.asyncPump.SwitchToMainThreadAsync();
						await Task.Yield();
					});
				});
				joinable.Join();
			}).Wait();
		}

		[TestMethod, Timeout(TestTimeout)]
		public void MitigationAgainstBadSyncContextOnMainThread() {
			var ordinarySyncContext = new SynchronizationContext();
			SynchronizationContext.SetSynchronizationContext(ordinarySyncContext);
			var assertDialogListener = Trace.Listeners.OfType<DefaultTraceListener>().FirstOrDefault();
			assertDialogListener.AssertUiEnabled = false;
			this.asyncPump.Run(async delegate {
				await Task.Yield();
				await this.asyncPump.SwitchToMainThreadAsync();
			});
			assertDialogListener.AssertUiEnabled = true;
		}

		[TestMethod, Timeout(5000), TestCategory("Stress"), TestCategory("FailsInCloudTest"), TestCategory("FailsInLocalBatch")]
		public void SwitchToMainThreadMemoryLeak() {
			this.CheckGCPressure(
				async delegate {
					await TaskScheduler.Default;
					await this.asyncPump.SwitchToMainThreadAsync(CancellationToken.None);
				},
				2500);
		}

		[TestMethod, Timeout(5000), TestCategory("Stress"), TestCategory("FailsInCloudTest"), TestCategory("FailsInLocalBatch")]
		public void SwitchToMainThreadMemoryLeakWithCancellationToken() {
			CancellationTokenSource tokenSource = new CancellationTokenSource();
			this.CheckGCPressure(
				async delegate {
					await TaskScheduler.Default;
					await this.asyncPump.SwitchToMainThreadAsync(tokenSource.Token);
				},
				2500);
		}

		[TestMethod, Timeout(TestTimeout)]
		public void SwitchToMainThreadSucceedsWhenConstructedUnderMTAOperation() {
			var frame = new DispatcherFrame();
			var task = Task.Run(async delegate {
				try {
					var otherCollection = this.context.CreateCollection();
					var otherPump = this.context.CreateFactory(otherCollection);
					await otherPump.SwitchToMainThreadAsync();
					Assert.AreSame(this.originalThread, Thread.CurrentThread);
				} finally {
					frame.Continue = false;
				}
			});

			Dispatcher.PushFrame(frame);
			task.GetAwaiter().GetResult(); // rethrow any failures
		}

		[TestMethod, Timeout(TestTimeout), TestCategory("GC")]
		public void JoinableTaskReleasedBySyncContextAfterCompletion() {
			SynchronizationContext syncContext = null;
			var job = new WeakReference(this.asyncPump.RunAsync(() => {
				syncContext = SynchronizationContext.Current; // simulate someone who has captured the sync context.
				return TplExtensions.CompletedTask;
			}));

			// We intentionally still have a reference to the SyncContext that represents the task.
			// We want to make sure that even with that, the JoinableTask itself can be collected.
			GC.Collect();
			Assert.IsFalse(job.IsAlive);
		}

		[TestMethod, Timeout(TestTimeout)]
		public void JoinTwice() {
			var joinable = this.asyncPump.RunAsync(async delegate {
				await Task.Yield();
			});

			this.asyncPump.Run(async delegate {
				var task1 = joinable.JoinAsync();
				var task2 = joinable.JoinAsync();
				await Task.WhenAll(task1, task2);
			});
		}

		[TestMethod, Timeout(TestTimeout)]
		public void GrandparentJoins() {
			var innerJoinable = this.asyncPump.RunAsync(async delegate {
				await Task.Yield();
			});

			var outerJoinable = this.asyncPump.RunAsync(async delegate {
				await innerJoinable;
			});

			outerJoinable.Join();
		}

		[TestMethod, Timeout(TestTimeout * 2), TestCategory("GC")]
		public void RunSynchronouslyTaskNoYieldGCPressure() {
			this.CheckGCPressure(delegate {
				this.asyncPump.Run(delegate {
					return TplExtensions.CompletedTask;
				});
			}, maxBytesAllocated: 245);
		}

		[TestMethod, Timeout(TestTimeout * 2), TestCategory("GC")]
		public void RunSynchronouslyTaskOfTNoYieldGCPressure() {
			Task<object> completedTask = Task.FromResult<object>(null);

			this.CheckGCPressure(delegate {
				this.asyncPump.Run(delegate {
					return completedTask;
				});
			}, maxBytesAllocated: 245);
		}

		[TestMethod, Timeout(TestTimeout * 2), TestCategory("GC"), TestCategory("FailsInCloudTest"), TestCategory("FailsInLocalBatch")]
		public void RunSynchronouslyTaskWithYieldGCPressure() {
			this.CheckGCPressure(delegate {
				this.asyncPump.Run(async delegate {
					await Task.Yield();
				});
			}, maxBytesAllocated: 1800);
		}

		[TestMethod, Timeout(TestTimeout * 2), TestCategory("GC"), TestCategory("FailsInCloudTest"), TestCategory("FailsInLocalBatch")]
		public void RunSynchronouslyTaskOfTWithYieldGCPressure() {
			Task<object> completedTask = Task.FromResult<object>(null);

			this.CheckGCPressure(delegate {
				this.asyncPump.Run(async delegate {
					await Task.Yield();
				});
			}, maxBytesAllocated: 1800);
		}

		/// <summary>
		/// Verifies that when two AsyncPumps are stacked on the main thread by (unrelated) COM reentrancy
		/// that the bottom one doesn't "steal" the work before the inner one can when the outer one
		/// isn't on the top of the stack and therefore can't execute it anyway, thereby precluding the
		/// inner one from executing it either and leading to deadlock.
		/// </summary>
		[TestMethod, Timeout(TestTimeout)]
		public void NestedRunSynchronouslyOuterDoesNotStealWorkFromNested() {
			var collection = this.context.CreateCollection();
			var asyncPump = new COMReentrantJoinableTaskFactory(collection);
			var nestedWorkBegun = new AsyncManualResetEvent();
			asyncPump.ReenterWaitWith(() => {
				asyncPump.Run(async delegate {
					await Task.Yield();
				});

				nestedWorkBegun.SetAsync();
			});

			asyncPump.Run(async delegate {
				await nestedWorkBegun;
			});
		}

		[TestMethod, Timeout(TestTimeout)]
		public void RunAsyncExceptionsCapturedInResult() {
			var exception = new InvalidOperationException();
			var joinableTask = this.asyncPump.RunAsync(delegate {
				throw exception;
			});
			Assert.IsTrue(joinableTask.IsCompleted);
			Assert.AreSame(exception, joinableTask.Task.Exception.InnerException);
			var awaiter = joinableTask.GetAwaiter();
			try {
				awaiter.GetResult();
				Assert.Fail("Expected exception not rethrown.");
			} catch (InvalidOperationException ex) {
				Assert.AreSame(ex, exception);
			}
		}

		[TestMethod, Timeout(TestTimeout)]
		public void RunAsyncOfTExceptionsCapturedInResult() {
			var exception = new InvalidOperationException();
			var joinableTask = this.asyncPump.RunAsync<int>(delegate {
				throw exception;
			});
			Assert.IsTrue(joinableTask.IsCompleted);
			Assert.AreSame(exception, joinableTask.Task.Exception.InnerException);
			var awaiter = joinableTask.GetAwaiter();
			try {
				awaiter.GetResult();
				Assert.Fail("Expected exception not rethrown.");
			} catch (InvalidOperationException ex) {
				Assert.AreSame(ex, exception);
			}
		}

		[TestMethod, Timeout(TestTimeout)]
		public void RunAsyncWithNonYieldingDelegateNestedInRunOverhead() {
			var waitCountingJTF = new WaitCountingJoinableTaskFactory(this.asyncPump.Context);
			waitCountingJTF.Run(async delegate {
				await TaskScheduler.Default;
				for (int i = 0; i < 1000; i++) {
					// TIP: spinning gives the blocking thread longer to wake up, which
					// if it wakes up at all tends to mean it will wake up in time for more
					// of the iterations, showing that doing real work exercerbates the problem.
					////for (int j = 0; j < 5000; j++) { }

					await this.asyncPump.RunAsync(delegate { return TplExtensions.CompletedTask; });
				}
			});

			// We assert that since the blocking thread didn't need to wake up at all,
			// it should have only slept once. Any more than that constitutes unnecessary overhead.
			Assert.AreEqual(1, waitCountingJTF.WaitCount);
		}

		[TestMethod, Timeout(TestTimeout)]
		public void RunAsyncWithYieldingDelegateNestedInRunOverhead() {
			var waitCountingJTF = new WaitCountingJoinableTaskFactory(this.asyncPump.Context);
			waitCountingJTF.Run(async delegate {
				await TaskScheduler.Default;
				for (int i = 0; i < 1000; i++) {
					// TIP: spinning gives the blocking thread longer to wake up, which
					// if it wakes up at all tends to mean it will wake up in time for more
					// of the iterations, showing that doing real work exercerbates the problem.
					////for (int j = 0; j < 5000; j++) { }

					await this.asyncPump.RunAsync(async delegate { await Task.Yield(); });
				}
			});

			// We assert that since the blocking thread didn't need to wake up at all,
			// it should have only slept once. Any more than that constitutes unnecessary overhead.
			Assert.AreEqual(1, waitCountingJTF.WaitCount);
		}

		private static async void SomeFireAndForgetMethod() {
			await Task.Yield();
		}

		private async Task SomeOperationThatMayBeOnMainThreadAsync() {
			await Task.Yield();
			await Task.Yield();
		}

		private Task SomeOperationThatUsesMainThreadViaItsOwnAsyncPumpAsync() {
			var otherCollection = this.context.CreateCollection();
			var privateAsyncPump = this.context.CreateFactory(otherCollection);
			return Task.Run(async delegate {
				await Task.Yield();
				await privateAsyncPump.SwitchToMainThreadAsync();
				await Task.Yield();
			});
		}

		private async Task TestReentrancyOfUnrelatedDependentWork() {
			var unrelatedMainThreadWorkWaiting = new AsyncManualResetEvent();
			var unrelatedMainThreadWorkInvoked = new AsyncManualResetEvent();
			JoinableTaskCollection unrelatedCollection;
			JoinableTaskFactory unrelatedPump;
			Task unrelatedTask;

			// don't let this task be identified as related to the caller, so that the caller has to Join for this to complete.
			using (this.context.SuppressRelevance()) {
				unrelatedCollection = this.context.CreateCollection();
				unrelatedPump = this.context.CreateFactory(unrelatedCollection);
				unrelatedTask = Task.Run(async delegate {
					await unrelatedPump.SwitchToMainThreadAsync().GetAwaiter().YieldAndNotify(unrelatedMainThreadWorkWaiting, unrelatedMainThreadWorkInvoked);
					Assert.AreSame(this.originalThread, Thread.CurrentThread);
				});
			}

			await unrelatedMainThreadWorkWaiting.WaitAsync();

			// Await an extra bit of time to allow for unexpected reentrancy to occur while the
			// main thread is only synchronously blocking.
			var waitTask = unrelatedMainThreadWorkInvoked.WaitAsync();
			Assert.AreNotSame(
				waitTask,
				await Task.WhenAny(waitTask, Task.Delay(AsyncDelay / 2)),
				"Background work completed work on the UI thread before it was invited to do so.");

			using (unrelatedCollection.Join()) {
				// The work SHOULD be able to complete now that we've Joined the work.
				await waitTask;
				Assert.AreSame(this.originalThread, Thread.CurrentThread);
			}
		}

		private void RunFuncOfTaskHelper() {
			var initialThread = Thread.CurrentThread;
			this.asyncPump.Run(async delegate {
				Assert.AreSame(initialThread, Thread.CurrentThread);
				await Task.Yield();
				Assert.AreSame(initialThread, Thread.CurrentThread);
			});
		}

		private void RunFuncOfTaskOfTHelper() {
			var initialThread = Thread.CurrentThread;
			var expectedResult = new GenericParameterHelper();
			GenericParameterHelper actualResult = this.asyncPump.Run(async delegate {
				Assert.AreSame(initialThread, Thread.CurrentThread);
				await Task.Yield();
				Assert.AreSame(initialThread, Thread.CurrentThread);
				return expectedResult;
			});
			Assert.AreSame(expectedResult, actualResult);
		}

		/// <summary>
		/// Writes out a DGML graph of pending tasks and collections to the test context.
		/// </summary>
		/// <param name="context">A specific context to collect data from; <c>null</c> will use this.context</param>
		private void PrintActiveTasksReport(JoinableTaskContext context = null) {
			context = context ?? this.context;
			IHangReportContributor contributor = context;
			var report = contributor.GetHangReport();
			this.TestContext.WriteLine("DGML task graph");
			this.TestContext.WriteLine(report.Content);
		}

		/// <summary>
		/// Simulates COM message pump reentrancy causing some unrelated work to "pump in" on top of a synchronously blocking wait.
		/// </summary>
		private class COMReentrantJoinableTaskFactory : JoinableTaskFactory {
			private Action action;

			internal COMReentrantJoinableTaskFactory(JoinableTaskContext context)
				: base(context) {
			}

			internal COMReentrantJoinableTaskFactory(JoinableTaskCollection collection)
				: base(collection) {
			}

			internal void ReenterWaitWith(Action action) {
				this.action = action;
			}

			protected override void WaitSynchronously(Task task) {
				if (this.action != null) {
					var action = this.action;
					this.action = null;
					action();
				}

				base.WaitSynchronously(task);
			}
		}

		private class WaitCountingJoinableTaskFactory : JoinableTaskFactory {
			private int waitCount;

			internal WaitCountingJoinableTaskFactory(JoinableTaskContext owner)
				: base(owner) {
			}

			internal int WaitCount {
				get { return this.waitCount; }
			}

			protected override void WaitSynchronously(Task task) {
				Interlocked.Increment(ref this.waitCount);
				base.WaitSynchronously(task);
			}
		}

		private class DerivedJoinableTaskContext : JoinableTaskContext {
			public override JoinableTaskFactory CreateFactory(JoinableTaskCollection collection) {
				return new DerivedJoinableTaskFactory(collection);
			}
		}

		private class DerivedJoinableTaskFactory : JoinableTaskFactory {
			private readonly HashSet<JoinableTask> transitioningTasks = new HashSet<JoinableTask>();
			private int transitioningToMainThreadHitCount;
			private int transitionedToMainThreadHitCount;

			private JoinableTaskCollection transitioningTasksCollection;

			internal DerivedJoinableTaskFactory(JoinableTaskContext context)
				: base(context) {
				this.transitioningTasksCollection = new JoinableTaskCollection(context, refCountAddedJobs: true);
			}

			internal DerivedJoinableTaskFactory(JoinableTaskCollection collection)
				: base(collection) {
				this.transitioningTasksCollection = new JoinableTaskCollection(collection.Context, refCountAddedJobs: true);
			}

			internal int TransitionedToMainThreadHitCount {
				get { return this.transitionedToMainThreadHitCount; }
			}

			internal int TransitioningToMainThreadHitCount {
				get { return this.transitioningToMainThreadHitCount; }
			}

			internal bool AssumeConcurrentUse { get; set; }

			internal int TransitioningTasksCount {
				get { return this.transitioningTasksCollection.Count(); }
			}

			internal Action<JoinableTask> TransitioningToMainThreadCallback { get; set; }

			internal Action<JoinableTask> TransitionedToMainThreadCallback { get; set; }

			protected override void OnTransitioningToMainThread(JoinableTask joinableTask) {
				base.OnTransitioningToMainThread(joinableTask);
				Assert.IsFalse(joinableTask.IsCompleted, "A task should not be completed until at least the transition has completed.");
				Interlocked.Increment(ref this.transitioningToMainThreadHitCount);

				this.transitioningTasksCollection.Add(joinableTask);

				// These statements and assertions assume that the test does not have jobs that execute code concurrently.
				lock (this.transitioningTasks) {
					Assert.IsTrue(this.transitioningTasks.Add(joinableTask) || this.AssumeConcurrentUse);
				}

				if (!this.AssumeConcurrentUse) {
					Assert.AreEqual(this.TransitionedToMainThreadHitCount + 1, this.TransitioningToMainThreadHitCount, "Imbalance of transition events.");
				}

				if (this.TransitioningToMainThreadCallback != null) {
					this.TransitioningToMainThreadCallback(joinableTask);
				}
			}

			protected override void OnTransitionedToMainThread(JoinableTask joinableTask, bool canceled) {
				base.OnTransitionedToMainThread(joinableTask, canceled);
				Interlocked.Increment(ref this.transitionedToMainThreadHitCount);

				this.transitioningTasksCollection.Remove(joinableTask);

				if (canceled) {
					Assert.AreNotSame(this.Context.MainThread, Thread.CurrentThread, "A canceled transition should not complete on the main thread.");
				} else {
					Assert.AreSame(this.Context.MainThread, Thread.CurrentThread, "We should be on the main thread if we've just transitioned.");
				}

				// These statements and assertions assume that the test does not have jobs that execute code concurrently.
				lock (this.transitioningTasks) {
					Assert.IsTrue(this.transitioningTasks.Remove(joinableTask) || this.AssumeConcurrentUse);
				}

				if (!this.AssumeConcurrentUse) {
					Assert.AreEqual(this.TransitionedToMainThreadHitCount, this.TransitioningToMainThreadHitCount, "Imbalance of transition events.");
				}

				if (this.TransitionedToMainThreadCallback != null) {
					this.TransitionedToMainThreadCallback(joinableTask);
				}
			}

			protected override void WaitSynchronously(Task task) {
				Assert.IsNotNull(task);
				base.WaitSynchronously(task);
			}

			protected override void PostToUnderlyingSynchronizationContext(SendOrPostCallback callback, object state) {
				Assert.IsNotNull(this.UnderlyingSynchronizationContext);
				Assert.IsNotNull(callback);
				Assert.IsInstanceOfType(this.UnderlyingSynchronizationContext, typeof(DispatcherSynchronizationContext));
				base.PostToUnderlyingSynchronizationContext(callback, state);
			}
		}

		private class ModalPumpingJoinableTaskFactory : JoinableTaskFactory {
			private ConcurrentQueue<Tuple<SendOrPostCallback, object>> queuedMessages = new ConcurrentQueue<Tuple<SendOrPostCallback, object>>();

			internal ModalPumpingJoinableTaskFactory(JoinableTaskContext context)
				: base(context) {
			}

			internal IEnumerable<Tuple<SendOrPostCallback, object>> JoinableTasksPendingMainthread {
				get { return this.queuedMessages; }
			}

			/// <summary>
			/// Executes all work posted to this factory.
			/// </summary>
			internal void DoModalLoopTillEmpty() {
				Tuple<SendOrPostCallback, object> work;
				while (this.queuedMessages.TryDequeue(out work)) {
					work.Item1(work.Item2);
				}
			}

			protected override void PostToUnderlyingSynchronizationContext(SendOrPostCallback callback, object state) {
				this.queuedMessages.Enqueue(Tuple.Create(callback, state));
				base.PostToUnderlyingSynchronizationContext(callback, state);
			}
		}

		private class MockAsyncService {
			private JoinableTaskCollection joinableCollection;
			private JoinableTaskFactory pump;
			private AsyncManualResetEvent stopRequested = new AsyncManualResetEvent();
			private Thread originalThread = Thread.CurrentThread;
			private Task dependentTask;
			private MockAsyncService dependentService;

			internal MockAsyncService(JoinableTaskContext context, MockAsyncService dependentService = null) {
				this.joinableCollection = context.CreateCollection();
				this.pump = context.CreateFactory(this.joinableCollection);
				this.dependentService = dependentService;
			}

			internal async Task OperationAsync() {
				await this.pump.SwitchToMainThreadAsync();
				if (this.dependentService != null) {
					await (this.dependentTask = this.dependentService.OperationAsync());
				}

				await this.stopRequested.WaitAsync();
				await Task.Yield();
				Assert.AreSame(this.originalThread, Thread.CurrentThread);
			}

			internal async Task StopAsync(Task operation) {
				Requires.NotNull(operation, "operation");
				if (this.dependentService != null) {
					await this.dependentService.StopAsync(this.dependentTask);
				}

				await this.stopRequested.SetAsync();
				using (this.joinableCollection.Join()) {
					await operation;
				}
			}
		}
	}
}<|MERGE_RESOLUTION|>--- conflicted
+++ resolved
@@ -673,21 +673,6 @@
 			var mainThreadDependentSecondWorkQueued = new AsyncManualResetEvent();
 			var testEnded = new AsyncManualResetEvent();
 
-<<<<<<< HEAD
-			var seperatedTask = Task.Run(async delegate {
-				using (this.asyncPump.Context.SuppressRelevance()) {
-					task1 = this.asyncPump.RunAsync(async delegate {
-						await this.asyncPump.SwitchToMainThreadAsync();
-						await TaskScheduler.Default;
-
-						await dependentFirstWorkCompleted.SetAsync();
-						await dependentSecondWorkAllowed;
-
-						await this.asyncPump.SwitchToMainThreadAsync()
-							.GetAwaiter().YieldAndNotify(mainThreadDependentSecondWorkQueued);
-					});
-				}
-=======
 			var separatedTask = Task.Run(async delegate {
 					task1 = this.asyncPump.RunAsync(async delegate {
 					await this.asyncPump.SwitchToMainThreadAsync();
@@ -699,7 +684,6 @@
 					await this.asyncPump.SwitchToMainThreadAsync()
 						.GetAwaiter().YieldAndNotify(mainThreadDependentSecondWorkQueued);
 				});
->>>>>>> 332c20ab
 
 				await taskStarted.SetAsync();
 				await testEnded;
@@ -734,11 +718,7 @@
 			this.asyncPump.Run(async delegate {
 				using (this.joinableCollection.Join()) {
 					await task1;
-<<<<<<< HEAD
-					await seperatedTask;
-=======
 					await separatedTask;
->>>>>>> 332c20ab
 				}
 			});
 		}
@@ -752,37 +732,6 @@
 			var mainThreadDependentSecondWorkQueued = new AsyncManualResetEvent();
 			var testEnded = new AsyncManualResetEvent();
 
-<<<<<<< HEAD
-			var seperatedTask = Task.Run(async delegate {
-				using (this.asyncPump.Context.SuppressRelevance()) {
-					task1 = this.asyncPump.RunAsync(async delegate {
-						await this.asyncPump.SwitchToMainThreadAsync();
-						await TaskScheduler.Default;
-
-						await dependentFirstWorkCompleted.SetAsync();
-						await dependentSecondWorkAllowed;
-
-						await this.asyncPump.SwitchToMainThreadAsync()
-							.GetAwaiter().YieldAndNotify(mainThreadDependentSecondWorkQueued);
-					});
-
-					task2 = this.asyncPump.RunAsync(async delegate {
-						var collection = new JoinableTaskCollection(this.joinableCollection.Context);
-						collection.Add(task1);
-						using (collection.Join()) {
-							await testEnded;
-						}
-					});
-
-					task3 = this.asyncPump.RunAsync(async delegate {
-						var collection = new JoinableTaskCollection(this.joinableCollection.Context);
-						collection.Add(task1);
-						using (collection.Join()) {
-							await testEnded;
-						}
-					});
-				}
-=======
 			var separatedTask = Task.Run(async delegate {
 				task1 = this.asyncPump.RunAsync(async delegate {
 					await this.asyncPump.SwitchToMainThreadAsync();
@@ -810,18 +759,13 @@
 						await testEnded;
 					}
 				});
->>>>>>> 332c20ab
 
 				await taskStarted.SetAsync();
 				await testEnded;
 			});
 
-<<<<<<< HEAD
 			var waitCountingJTF = new WaitCountingJoinableTaskFactory(this.asyncPump.Context);
 			waitCountingJTF.Run(async delegate {
-=======
-			this.asyncPump.Run(async delegate {
->>>>>>> 332c20ab
 				await taskStarted;
 
 				var collection = new JoinableTaskCollection(this.joinableCollection.Context);
@@ -832,7 +776,6 @@
 					await dependentFirstWorkCompleted;
 				}
 
-<<<<<<< HEAD
 				int waitCountBeforeSecondWork = waitCountingJTF.WaitCount;
 				await dependentSecondWorkAllowed.SetAsync();
 				await Task.Delay(AsyncDelay/2);
@@ -841,16 +784,8 @@
 				await Task.Delay(AsyncDelay/2);
 				await Task.Yield();
 
-				Assert.AreEqual(3, waitCountingJTF.WaitCount - waitCountBeforeSecondWork);
-=======
-				await dependentSecondWorkAllowed.SetAsync();
-				await mainThreadDependentSecondWorkQueued;
-
-				await Task.Delay(AsyncDelay);
-				await Task.Yield();
-
->>>>>>> 332c20ab
-				Assert.IsFalse(task1.IsCompleted);
+                Assert.IsTrue(waitCountingJTF.WaitCount - waitCountBeforeSecondWork <= 3);
+                Assert.IsFalse(task1.IsCompleted);
 
 				await testEnded.SetAsync();
 			});
@@ -860,21 +795,13 @@
 					await task1;
 					await task2;
 					await task3;
-<<<<<<< HEAD
-					await seperatedTask;
-=======
 					await separatedTask;
->>>>>>> 332c20ab
 				}
 			});
 		}
 
 		/// <summary>
-<<<<<<< HEAD
-		/// Main -> Task1, Main -> Task2, Task1 <==> Task2
-=======
 		/// Main -> Task1, Main -> Task2, Task1 <-> Task2 (loop dependency between Task1 and Task2.
->>>>>>> 332c20ab
 		/// </summary>
 		[TestMethod, Timeout(TestTimeout)]
 		public void TestJoinWithLoopDependentTasks() {
@@ -891,47 +818,6 @@
 			var mainThreadDependentThirdWorkQueued = new AsyncManualResetEvent();
 			var testEnded = new AsyncManualResetEvent();
 
-<<<<<<< HEAD
-			var seperatedTask = Task.Run(async delegate {
-				using (this.asyncPump.Context.SuppressRelevance()) {
-					task1 = this.asyncPump.RunAsync(async delegate {
-						await taskStarted;
-						await testStarted;
-						var collection = new JoinableTaskCollection(this.joinableCollection.Context);
-						collection.Add(task2);
-						using (collection.Join()) {
-							await task1Prepared.SetAsync();
-
-							await this.asyncPump.SwitchToMainThreadAsync()
-								.GetAwaiter().YieldAndNotify(mainThreadDependentFirstWorkQueued);
-							await TaskScheduler.Default;
-
-							await dependentFirstWorkCompleted.SetAsync();
-
-							await dependentSecondWorkAllowed;
-							await this.asyncPump.SwitchToMainThreadAsync();
-							await TaskScheduler.Default;
-
-							await dependentSecondWorkCompleted.SetAsync();
-
-							await dependentThirdWorkAllowed;
-							await this.asyncPump.SwitchToMainThreadAsync()
-								.GetAwaiter().YieldAndNotify(mainThreadDependentThirdWorkQueued);
-						}
-					});
-
-					task2 = this.asyncPump.RunAsync(async delegate {
-						await taskStarted;
-						await testStarted;
-						var collection = new JoinableTaskCollection(this.joinableCollection.Context);
-						collection.Add(task1);
-						using (collection.Join()) {
-							await task2Prepared.SetAsync();
-							await testEnded;
-						}
-					});
-				}
-=======
 			var separatedTask = Task.Run(async delegate {
 				task1 = this.asyncPump.RunAsync(async delegate {
 					await taskStarted;
@@ -969,18 +855,13 @@
 						await testEnded;
 					}
 				});
->>>>>>> 332c20ab
 
 				await taskStarted.SetAsync();
 				await testEnded;
 			});
 
-<<<<<<< HEAD
 			var waitCountingJTF = new WaitCountingJoinableTaskFactory(this.asyncPump.Context);
 			waitCountingJTF.Run(async delegate {
-=======
-			this.asyncPump.Run(async delegate {
->>>>>>> 332c20ab
 				await taskStarted;
 				await testStarted.SetAsync();
 				await task1Prepared;
@@ -1001,7 +882,6 @@
 					await dependentSecondWorkCompleted;
 				}
 
-<<<<<<< HEAD
 				int waitCountBeforeSecondWork = waitCountingJTF.WaitCount;
 				await dependentThirdWorkAllowed.SetAsync();
 
@@ -1011,15 +891,7 @@
 				await Task.Delay(AsyncDelay/2);
 				await Task.Yield();
 
-				Assert.AreEqual(3, waitCountingJTF.WaitCount - waitCountBeforeSecondWork);
-=======
-				await dependentThirdWorkAllowed.SetAsync();
-				await mainThreadDependentThirdWorkQueued;
-
-				await Task.Delay(AsyncDelay);
-				await Task.Yield();
-
->>>>>>> 332c20ab
+                Assert.IsTrue(waitCountingJTF.WaitCount - waitCountBeforeSecondWork <= 3);
 				Assert.IsFalse(task1.IsCompleted);
 
 				await testEnded.SetAsync();
@@ -1029,8 +901,7 @@
 				using (this.joinableCollection.Join()) {
 					await task1;
 					await task2;
-<<<<<<< HEAD
-					await seperatedTask;
+					await separatedTask;
 				}
 			});
 		}
@@ -1047,64 +918,62 @@
 			var mainThreadDependentSecondWorkQueued = new AsyncManualResetEvent();
 			var testEnded = new AsyncManualResetEvent();
 
-			var seperatedTask = Task.Run(async delegate {
-				using (this.asyncPump.Context.SuppressRelevance()) {
-					task1 = this.asyncPump.RunAsync(async delegate {
-						await taskStarted;
-
-						var collection = new JoinableTaskCollection(this.joinableCollection.Context);
-						collection.Add(task1);
-						using (collection.Join()) {
-							await this.asyncPump.SwitchToMainThreadAsync();
-							await TaskScheduler.Default;
-
-							await dependentFirstWorkCompleted.SetAsync();
-							await dependentSecondWorkAllowed;
-
-							await this.asyncPump.SwitchToMainThreadAsync()
-								.GetAwaiter().YieldAndNotify(mainThreadDependentSecondWorkQueued);
-						}
-					});
-
-					task2 = this.asyncPump.RunAsync(async delegate {
-						var collection = new JoinableTaskCollection(this.joinableCollection.Context);
-						collection.Add(task1);
-						using (collection.Join()) {
-							await task2Prepared.SetAsync();
-							await testEnded;
-						}
-					});
-
-					task3 = this.asyncPump.RunAsync(async delegate {
-						await taskStarted;
-
-						var collection = new JoinableTaskCollection(this.joinableCollection.Context);
-						collection.Add(task2);
-						collection.Add(task4);
-						using (collection.Join()) {
-							await task3Prepared.SetAsync();
-							await testEnded;
-						}
-					});
-
-					task4 = this.asyncPump.RunAsync(async delegate {
-						var collection = new JoinableTaskCollection(this.joinableCollection.Context);
-						collection.Add(task2);
-						collection.Add(task3);
-						using (collection.Join()) {
-							await task4Prepared.SetAsync();
-							await testEnded;
-						}
-					});
-
-					task5 = this.asyncPump.RunAsync(async delegate {
-						var collection = new JoinableTaskCollection(this.joinableCollection.Context);
-						collection.Add(task3);
-						using (collection.Join()) {
-							await testEnded;
-						}
-					});
-				}
+			var separatedTask = Task.Run(async delegate {
+				task1 = this.asyncPump.RunAsync(async delegate {
+					await taskStarted;
+
+					var collection = new JoinableTaskCollection(this.joinableCollection.Context);
+					collection.Add(task1);
+					using (collection.Join()) {
+						await this.asyncPump.SwitchToMainThreadAsync();
+						await TaskScheduler.Default;
+
+						await dependentFirstWorkCompleted.SetAsync();
+						await dependentSecondWorkAllowed;
+
+						await this.asyncPump.SwitchToMainThreadAsync()
+							.GetAwaiter().YieldAndNotify(mainThreadDependentSecondWorkQueued);
+					}
+				});
+
+				task2 = this.asyncPump.RunAsync(async delegate {
+					var collection = new JoinableTaskCollection(this.joinableCollection.Context);
+					collection.Add(task1);
+					using (collection.Join()) {
+						await task2Prepared.SetAsync();
+						await testEnded;
+					}
+				});
+
+				task3 = this.asyncPump.RunAsync(async delegate {
+					await taskStarted;
+
+					var collection = new JoinableTaskCollection(this.joinableCollection.Context);
+					collection.Add(task2);
+					collection.Add(task4);
+					using (collection.Join()) {
+						await task3Prepared.SetAsync();
+						await testEnded;
+					}
+				});
+
+				task4 = this.asyncPump.RunAsync(async delegate {
+					var collection = new JoinableTaskCollection(this.joinableCollection.Context);
+					collection.Add(task2);
+					collection.Add(task3);
+					using (collection.Join()) {
+						await task4Prepared.SetAsync();
+						await testEnded;
+					}
+				});
+
+				task5 = this.asyncPump.RunAsync(async delegate {
+					var collection = new JoinableTaskCollection(this.joinableCollection.Context);
+					collection.Add(task3);
+					using (collection.Join()) {
+						await testEnded;
+					}
+				});
 
 				await taskStarted.SetAsync();
 				await testEnded;
@@ -1133,8 +1002,8 @@
 				await Task.Delay(AsyncDelay/2);
 				await Task.Yield();
 
-				Assert.AreEqual(3, waitCountingJTF.WaitCount - waitCountBeforeSecondWork);
-				Assert.IsFalse(task1.IsCompleted);
+                Assert.IsTrue(waitCountingJTF.WaitCount - waitCountBeforeSecondWork <= 3);
+                Assert.IsFalse(task1.IsCompleted);
 
 				await testEnded.SetAsync();
 			});
@@ -1146,10 +1015,7 @@
 					await task3;
 					await task4;
 					await task5;
-					await seperatedTask;
-=======
 					await separatedTask;
->>>>>>> 332c20ab
 				}
 			});
 		}
